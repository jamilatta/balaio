# coding: utf-8
import logging

import scieloapi
import sqlalchemy
import transaction

import models


logger = logging.getLogger(__name__)


def auto_commit_or_rollback(method):
    """
    Performs a commit if changes are made to the session or abort on errors.
    """
    def _method(self, *args, **kwargs):
        try:
            _return = method(self, *args, **kwargs)
            if self.db_session.dirty:
                transaction.commit()
        except sqlalchemy.exc.IntegrityError:
            transaction.abort()
            raise
        else:
            return _return

    return _method


class Notifier(object):
    """
    Acts as a broker to notifications.
    """

    def __init__(self, checkpoint, scieloapi_client,
                 db_session, manager_integration=True):
        """
        :param checkpoint: is a :class:`models.Checkpoint` instance.
        :param scieloapi_client: instance of `scieloapi.Client`.
        :param db_session: sqlalchemy session.
        :param manager_integration: (optional) if notifications must be sent to manager.
        """
        self.scieloapi = scieloapi_client
        self.checkpoint = checkpoint
        self.db_session = db_session
        self.manager_integration = manager_integration

        # make sure checkpoint is held by the session
        if self.checkpoint not in self.db_session:
            self.db_session.add(self.checkpoint)

    def tell(self, message, status, label=None):
        """
        Adds the notice on checkpoint, and sends a notification to
        SciELO Manager.

        :param message: a string
        :param status: instance of :class:`models.Status`.
        :param label: (optional)
        """
        self.checkpoint.tell(message, status, label=label)
        self._send_notice_notification(message, status, label=label)

    def start(self):
        self.checkpoint.start()
        if self.checkpoint.point is models.Point.checkin:
            self._send_checkin_notification()

    def end(self):
        self.checkpoint.end()
        if self.checkpoint.point is models.Point.checkout:
            self._send_checkout_notification()

    def _send_checkout_notification(self):
        """
        Sends a checkout notification to SciELO Manager.

        Only checkpoints of type checkout can send call this method
        """
        if not self.manager_integration:
            logger.warning('Notifications to Manager are disabled. Skipping.')
            return None

        assert self.checkpoint.point is models.Point.checkout, 'only `checkout` checkpoint can send this notification.'

        data = {
            'checkin': self.checkpoint.attempt.checkin_uri,
            'stage': 'checkout',
            'checkpoint': self.checkpoint.point.name,
            'message': 'checkout finished',
            'status': 'ok',
        }

        try:
            self.scieloapi.notices.post(data)
        except scieloapi.exceptions.APIError as e:
            logger.error('Error posting data to Manager. Message: %s' % e)

    def _send_checkin_notification(self):
        """
        Sends a checkin notification to SciELO Manager.

        Only checkpoints of type checkin can send call this method.
        As a side effect of creating a new checkin on SciELO Manager,
        the attribute `self._checkin_resource_uri` is bound to its
        resource uri.
        """
        if not self.manager_integration:
            logger.warning('Notifications to Manager are disabled. Skipping.')
            return None

        assert self.checkpoint.point is models.Point.checkin, 'only `checkin` checkpoint can send this notification.'

        # First, a `checkins_articles` entity is created, with some metadata of the article we
        # are talking about.
        data_article = {
                 'articlepkg_ref': str(self.checkpoint.attempt.articlepkg.id),
                 'article_title': self.checkpoint.attempt.articlepkg.article_title,
                 'journal_title': self.checkpoint.attempt.articlepkg.journal_title,
<<<<<<< HEAD
                 'issue_label': self.checkpoint.attempt.articlepkg.issue_label,
                 'package_name': self.checkpoint.attempt.filepath,
=======
                 'issue_label': '##',
>>>>>>> 017f81ef
                 'pissn': self.checkpoint.attempt.articlepkg.journal_pissn,
                 'eissn': self.checkpoint.attempt.articlepkg.journal_eissn,
               }

        try:
            resource_id = self.scieloapi.checkins_articles.post(data_article)
            article_uri = '/api/v1/checkins_articles/%s/' % resource_id
        except scieloapi.exceptions.APIError as e:
            logger.error('Error posting data to Manager. Message: %s' % e)
        else:
            # If the former step goes fine, a `checkins` entity is created, with some metadata
            # of the current attempt.
            data_checkins = {
                     'attempt_ref': str(self.checkpoint.attempt.id),
                     'package_name': self.checkpoint.attempt.filepath,
                     'uploaded_at': str(self.checkpoint.attempt.started_at),
                     'article': article_uri,
                   }
            try:
                resource_id = self.scieloapi.checkins.post(data_checkins)
                checkin_uri = '/api/v1/checkins/%s/' % resource_id
            except scieloapi.exceptions.APIError as e:
                logger.error('Error posting data to Manager. Message: %s' % e)
            else:
                # If all goes fine, the generated `checkin_uri` is stored for future
                # interactions.
                self.checkpoint.attempt.checkin_uri = checkin_uri


    def _send_notice_notification(self, message, status, label=None):
        """
        Sends notices notifications bound to the active checkin, to SciELO Manager.
        """
        if not self.manager_integration:
            logger.warning('Notifications to Manager are disabled. Skipping.')
            return None

        data = {
            'checkin': self.checkpoint.attempt.checkin_uri,
            'stage': label,
            'checkpoint': self.checkpoint.point.name,
            'message': message,
            'status': status.name,
        }

        try:
            self.scieloapi.notices.post(data)
        except scieloapi.exceptions.APIError as e:
            logger.error('Error posting data to Manager. Message: %s' % e)


def create_checkpoint_notifier(config, point):
    scieloapi_client = scieloapi.Client(config.get('manager', 'api_username'),
                                        config.get('manager', 'api_key'),
                                        api_uri=config.get('manager', 'api_url'))

    def _checkin_notifier_factory(attempt, session):
        try:
            checkpoint = session.query(models.Checkpoint).filter(
                models.Checkpoint.attempt == attempt).filter(
                models.Checkpoint.point == point.value).one()
        except sqlalchemy.orm.exc.NoResultFound:
            checkpoint = models.Checkpoint(point)
            checkpoint.attempt = attempt
        except sqlalchemy.orm.exc.MultipleResultsFound as e:
            #logger.error(e.message)
            pass

        return Notifier(checkpoint,
                        scieloapi_client,
                        session,
                        manager_integration=config.getboolean('manager', 'notifications'))

    return _checkin_notifier_factory


def checkin_notifier_factory(config):
    """
    Creates a :class:`Notifier` bound to a :attribute:`models.Checkpoint.checkin`

    Usage::

        >>> first_attempt = models.Attempt()
        >>> CheckinNotifier = checkin_notifier_factory(config)
        >>> first_attempt_notifier = CheckinNotifier(first_attempt)
        >>> first_attempt_notifier.start()
    """
    return create_checkpoint_notifier(config, models.Point.checkin)


def validation_notifier_factory(config):
    """
    Creates a :class:`Notifier` bound to a :attribute:`models.Checkpoint.validation`

    Usage::

        >>> first_attempt = models.Attempt()
        >>> ValidationNotifier = validation_notifier_factory(config)
        >>> first_attempt_notifier = ValidationNotifier(first_attempt)
        >>> first_attempt_notifier.start()
    """
    return create_checkpoint_notifier(config, models.Point.validation)


def checkout_notifier_factory(config):
    """
    Creates a :class:`Notifier` bound to a :attribute:`models.Checkpoint.checkout`

    Usage::

        >>> first_attempt = models.Attempt()
        >>> CheckoutNotifier = checkout_notifier_factory(config)
        >>> first_attempt_notifier = CheckoutNotifier(first_attempt)
        >>> first_attempt_notifier.start()
    """
    return create_checkpoint_notifier(config, models.Point.checkout)
<|MERGE_RESOLUTION|>--- conflicted
+++ resolved
@@ -119,12 +119,8 @@
                  'articlepkg_ref': str(self.checkpoint.attempt.articlepkg.id),
                  'article_title': self.checkpoint.attempt.articlepkg.article_title,
                  'journal_title': self.checkpoint.attempt.articlepkg.journal_title,
-<<<<<<< HEAD
                  'issue_label': self.checkpoint.attempt.articlepkg.issue_label,
                  'package_name': self.checkpoint.attempt.filepath,
-=======
-                 'issue_label': '##',
->>>>>>> 017f81ef
                  'pissn': self.checkpoint.attempt.articlepkg.journal_pissn,
                  'eissn': self.checkpoint.attempt.articlepkg.journal_eissn,
                }
