#coding: utf-8
import os
import stat
import zipfile
import itertools
import xml.etree.ElementTree as etree
import logging
import sys

from sqlalchemy.orm.exc import MultipleResultsFound, NoResultFound
from sqlalchemy.exc import IntegrityError
import transaction

import models
import utils
import excepts


__all__ = ['PackageAnalyzer', 'get_attempt']
logger = logging.getLogger('balaio.checkin')
utils.setup_logging()


class SPSMixin(object):

    @property
    def xmls(self):
        fps = self.get_fps('xml')
        for fp in fps:
            yield etree.parse(fp)

    @property
    def xml(self):
        xmls = list(itertools.islice(self.xmls, 2))
        if len(xmls) == 1:
            return xmls[0]
        else:
            raise AttributeError('there is not a single xml file' + str(len(xmls)))

    @property
    def meta(self):
        dct_mta = {}

        xml_nodes = {"journal_title": ".//journal-meta/journal-title-group/journal-title",
                     "journal_eissn": ".//journal-meta/issn[@pub-type='epub']",
                     "journal_pissn": ".//journal-meta/issn[@pub-type='ppub']",
                     "article_title": ".//article-meta/title-group/article-title",
                     "issue_year": ".//article-meta/pub-date/year",
                     "issue_volume": ".//article-meta/volume",
                     "issue_number": ".//article-meta/issue",
                     "supplement": ".//article-meta/supplement",
                     }
        for node_k, node_v in xml_nodes.items():
            node = self.xml.find(node_v)
            dct_mta[node_k] = getattr(node, 'text', None)
            
        ign, dct_mta['issue_suppl_volume'], dct_mta['issue_number'], dct_mta['issue_suppl_number'] = utils.issue_identification(dct_mta['issue_volume'], dct_mta['issue_number'], dct_mta['supplement'])
        del dct_mta['supplement']
        return dct_mta


class Xray(object):

    def __init__(self, filename):
        """
        ``filename`` is the full path to a zip file.
        """
        if not zipfile.is_zipfile(filename):
            raise ValueError('%s is not a valid zipfile.' % filename)

        self._filename = filename
        self._zip_pkg = zipfile.ZipFile(filename, 'r')
        self._pkg_names = {}

        self._classify()

    def __del__(self):
        self._cleanup_package_fp()

    def _cleanup_package_fp(self):
        # raises AttributeError if the object have not
        # been initialized properly.
        try:
            self._zip_pkg.close()
        except AttributeError:
            pass

    def _classify(self):
        for fileinfo, filename in zip(self._zip_pkg.infolist(), self._zip_pkg.namelist()):
            # ignore directories and empty files
            if fileinfo.file_size:
                _, ext = filename.rsplit('.', 1)
                ext_node = self._pkg_names.setdefault(ext, [])
                ext_node.append(filename)

    def get_ext(self, ext):
        """
        Get a list os members having ``ext`` as extension. Raises
        ValueError if the archive does not have any members matching
        the extension.
        """
        try:
            return self._pkg_names[ext]
        except KeyError:
            raise ValueError("the package does not contain a '%s' file" % ext)

    def get_fps(self, ext):
        """
        Get file objects for all members having ``ext`` as extension.
        If ``ext`` is not found in the archive, the iterator is empty.
        """
        try:
            filenames = self.get_ext(ext)
        except ValueError:
            raise StopIteration()

        for filename in filenames:
            yield self._zip_pkg.open(filename, 'r')


class PackageAnalyzer(SPSMixin, Xray):

    def __init__(self, *args):
        super(PackageAnalyzer, self).__init__(*args)
        self._errors = set()
        self._default_perms = stat.S_IMODE(os.stat(self._filename).st_mode)
        self._is_locked = False

    def __enter__(self):
        self.lock_package()
        return self

    def __exit__(self, exc_type, exc_value, traceback):
        try:
            self.restore_perms()
        except OSError, exc:
            logger.info('The package had been deleted before the permissions restore procedure: %s' % exc)
        self._cleanup_package_fp()

    @property
    def errors(self):
        """
        Returns a tuple of errors
        """
        return tuple(self._errors)

    def is_valid_package(self):
        """
        Validate if exist at least one xml file and one pdf file
        """
        is_valid = True
        for ext in ['xml', 'pdf']:
            try:
                _ = self.get_ext(ext)
            except ValueError, e:
                self._errors.add(e.message)
                is_valid = False

        return is_valid

    def lock_package(self):
        """
         - Removes the write permission for Owners and Others
           http://docs.python.org/2/library/stat.html#stat.S_IWOTH
         - Change the group of package to the application group
           http://docs.python.org/2/library/os.html#os.chown
        """

        if not self._is_locked:
            perm = self._default_perms ^ stat.S_IWOTH ^ stat.S_IWUSR

            try:
                os.chmod(self._filename, perm)
            except OSError, e:
                self._errors.add(e.message)
                raise ValueError("Cant change the package permission")
            else:
                try:
                    os.chown(self._filename, -1, os.getgid())
                except OSError, e:
                    self.restore_perms()
                    self._errors.add(e.message)
                    raise ValueError("Cant change the group")

            self._is_locked = True

    def restore_perms(self):
        os.chmod(self._filename, self._default_perms)
        self._is_locked = False

    @property
    def checksum(self):
        """
        Encapsulate the digest generation in order to avoid
        things like secret key changes that could crash the
        package identification.
        """
        return utils.make_digest_file(self._filename)


def get_attempt(package):
    """
    Returns a brand new models.Attempt instance, bound to a models.ArticlePkg
    instance.

    A package is valid when it has at least one valid xml file, according to
    SPS or rSPS xsd, and one pdf file.

    Case 1: Package is valid and has all needed metadata:
            A :class:`models.Attempt` is returned, bound to a :class:`models.ArticlePkg`.
    Case 2: Package is valid and doesn't have all needed metadata:
            A :class:`models.Attempt` is returned, with :attr:`models.Attempt.is_valid==False`.
    Case 3: Package is invalid
            A :class:`models.Attempt` is returned, with :attr:`models.Attempt.is_valid==False`.
    Case 4: Package is duplicated
            raises :class:`excepts.DuplicatedPackage`.

    :param package: filesystem path to package
    """
    config = utils.Configuration.from_env()
    
    logger.info('Analyzing package: %s' % package)

    with PackageAnalyzer(package) as pkg:
        Session = models.Session
        logger.debug('Binding a new sqlalchemy.engine')

        Session.configure(bind=models.create_engine_from_config(config))
        logger.debug('Creating a transactional session scope')

        try:
            session = Session()
<<<<<<< HEAD
            
            attempt = models.Attempt.get_from_package(pkg)
            session.add(attempt)
            
=======

            # Building a new Attempt
            attempt = models.Attempt.get_from_package(pkg)
            session.add(attempt)
            transaction.commit()

            # Trying to bind a ArticlePkg
            session = Session()
            session.add(attempt)
>>>>>>> d11a8d8a
            try:
                article_pkg = models.ArticlePkg.get_or_create_from_package(pkg, session)
                if article_pkg not in session:
                    session.add(article_pkg)

                attempt.articlepkg = article_pkg
<<<<<<< HEAD
                logger.debug('attempt.articlepkg = article_pkg')
            except:
                attempt.is_valid = False
=======
                attempt.is_valid = True

                transaction.commit()
            except Exception as e:
                transaction.abort()
>>>>>>> d11a8d8a
                logger.error('Failed to load an ArticlePkg for %s.' % package)
                logger.debug('---> Traceback: %s' % e)

<<<<<<< HEAD

            transaction.commit()
            logger.debug('attempt created')
=======
>>>>>>> d11a8d8a
            return attempt

        except IOError as e:
            transaction.abort()
            logger.error('The package %s had been deleted during analysis' % package)
            logger.debug('---> Traceback: %s' % e)
            raise ValueError('The package %s had been deleted during analysis' % package)

        except IntegrityError as e:
            transaction.abort()
            logger.error('The package already exists. Aborting.')
            logger.debug('---> Traceback: %s' % e)
            raise excepts.DuplicatedPackage('The package %s already exists. Aborting.' % package)

        except Exception as e:
            transaction.abort()

            logger.error('Unexpected error! The package analysis for %s was aborted.' % (
                package))
            logger.debug('---> Traceback: %s' % e)
            raise ValueError('Unexpected error! The package analysis for %s was aborted.' % package)

        finally:
            logger.debug('Closing the transactional session scope')
            session.close()
<|MERGE_RESOLUTION|>--- conflicted
+++ resolved
@@ -230,12 +230,6 @@
 
         try:
             session = Session()
-<<<<<<< HEAD
-            
-            attempt = models.Attempt.get_from_package(pkg)
-            session.add(attempt)
-            
-=======
 
             # Building a new Attempt
             attempt = models.Attempt.get_from_package(pkg)
@@ -245,33 +239,20 @@
             # Trying to bind a ArticlePkg
             session = Session()
             session.add(attempt)
->>>>>>> d11a8d8a
             try:
                 article_pkg = models.ArticlePkg.get_or_create_from_package(pkg, session)
                 if article_pkg not in session:
                     session.add(article_pkg)
 
                 attempt.articlepkg = article_pkg
-<<<<<<< HEAD
-                logger.debug('attempt.articlepkg = article_pkg')
-            except:
-                attempt.is_valid = False
-=======
                 attempt.is_valid = True
 
                 transaction.commit()
             except Exception as e:
                 transaction.abort()
->>>>>>> d11a8d8a
                 logger.error('Failed to load an ArticlePkg for %s.' % package)
                 logger.debug('---> Traceback: %s' % e)
 
-<<<<<<< HEAD
-
-            transaction.commit()
-            logger.debug('attempt created')
-=======
->>>>>>> d11a8d8a
             return attempt
 
         except IOError as e:
