--- conflicted
+++ resolved
@@ -61,17 +61,6 @@
     def is_valid_meta(self):
         meta = self.meta
         return meta['article_title'] and (meta['journal_eissn'] or meta['journal_pissn']) and (meta['issue_volume'] or meta['issue_number'])
-<<<<<<< HEAD
-
-    @property
-    def criteria(self):
-        meta = self.meta
-        select = ['article_title',
-                'journal_eissn', 'journal_pissn',
-                'issue_number', 'issue_volume', 'issue_suppl_number', 'issue_suppl_volume']
-        return {k: meta[k] for k in select if meta.get(k, None)}
-=======
->>>>>>> 799f972c
 
 
 class Xray(object):
