--- conflicted
+++ resolved
@@ -1,12 +1,11 @@
 #coding: utf-8
 import os
+import sys
 import stat
 import zipfile
 import itertools
 import xml.etree.ElementTree as etree
 
-<<<<<<< HEAD
-=======
 import models
 from utils import Configuration
 
@@ -16,7 +15,6 @@
 else:
     config = Configuration.from_env()
 
->>>>>>> dbfa7267
 
 class SPSMixin(object):
 
@@ -44,6 +42,7 @@
                      "article_title": ".//title-group/article-title",
                      "issue_year": ".//pub-date/year",
                      "issue_volume": ".//volume",
+                     "issue_number": ".//issue",
                      }
 
         for node_k, node_v in xml_nodes.items():
@@ -96,6 +95,7 @@
         self._errors = set()
         self._default_perms = stat.S_IMODE(os.stat(self._filename).st_mode)
         self._is_locked = False
+        self._is_valid = True
 
     def __enter__(self):
         self.lock_package()
@@ -104,6 +104,8 @@
     def __exit__(self, exc_type, exc_value, traceback):
         self.restore_perms()
         self._cleanup_package_fp()
+        if not self._is_valid:
+            self.rename_package()
 
     @property
     def errors(self):
@@ -116,20 +118,15 @@
         """
         Validate if exist at least one xml file and one pdf file
         """
-        is_valid = True
         for ext in ['xml', 'pdf']:
             try:
                 self.get_ext(ext)
             except AttributeError, e:
                 self._errors.add(e.message)
-                is_valid = False
+                self._is_valid = False
 
-        return is_valid
+        return self._is_valid
 
-<<<<<<< HEAD
-def get_attempt(package):
-    pkg_alz = PackageAnalyzer(package)
-=======
     def lock_package(self):
         """
         Removes the write permission for Others.
@@ -144,7 +141,9 @@
         os.chmod(self._filename, self._default_perms)
         self.is_locked = False
 
->>>>>>> dbfa7267
+    def rename_package(self, prefix='__failed__'):
+        os.rename(self._filename, prefix + self._filename)
+
 
 def get_attempt(package):
     """
@@ -154,5 +153,17 @@
     with PackageAnalyzer(package) as pkg_alz:
 
         if pkg_alz.is_valid_package():
-            article = models.ArticlePkg(**pkg_alz.meta)
-            #Persist this object
+
+            art = models.get_or_create(models.ArticlePkg, **pkg_alz.meta)
+
+            #Function in utils.py
+            pkg_hash = make_digest_file(pkg_alz._zip_pkg)
+
+            attempt_meta = {'package_md5': pkg_hash,
+                            'articlepkg_id': art.id}
+
+            attempt = models.get_or_create(models.Attempt, **attempt_meta)
+
+            return attempt
+        else:
+            sys.stdout.write("Invalid package: %s\n" % pkg_alz.errors)