--- conflicted
+++ resolved
@@ -459,7 +459,6 @@
             return [models.Status.warning, 'Missing data: DOI']
 
 
-<<<<<<< HEAD
 class LicenseValidationPipe(vpipes.ValidationPipe):
     """
     Verify if exists license in XML
@@ -486,8 +485,6 @@
             return [models.Status.error, 'Missing data: permissions']
 
 
-=======
->>>>>>> 5f0ad291
 class ArticleSectionValidationPipe(vpipes.ValidationPipe):
     """
     Validate the article section
