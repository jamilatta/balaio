# coding: utf-8
import ConfigParser
import urllib2
import urllib
import sys
import xml.etree.ElementTree as etree
import json
from StringIO import StringIO

import plumber

# futurely scieloapi is package
import scieloapi
import utils
from utils import SingletonMixin, Configuration
import notifier
from notifier import Request
from models import Attempt


config = Configuration.from_env()

STATUS_OK = 'ok'
STATUS_WARNING = 'w'
STATUS_ERROR = 'e'


def etree_nodes_value(etree, xpath):
    """
    Returns text of a given ``xpath`` of ``etree``
    """
    return '\n'.join([node.text for node in etree.findall(xpath)])


class Manager(object):
    """
    Interface for SciELO API
    """
    _main = 'MAIN/QUERY?username=USERNAME&api_key=API_KEY&format=json'

    def __init__(self, api_url='http:/????', username='', api_key=''):
        super(Manager, self).__init__()
        self.api_params['USERNAME'] = username
        self.api_params['API_KEY'] = api_key
        self.api_params['MAIN'] = api_url

        for key, param in self.api_params.items():
            self._main = self._main.replace(key, param)

    def do_query(self, query, params={}):
        """
        Consulta SciLO Manager API
        Returns JSON
        """
        try:
            r = urllib2.open(self._main.replace('QUERY', query) + '&'.join([key + '=' + value for key, value in params.items()])).read()
        except:
            r = '{}'
        return json.load(StringIO(r))

    def _item_id(self, query, data_label, match_value):
        """
        Find in all an item which ``data_label`` has a value that matches ``match_value``
        (esse metodo seria desnecessario se na api estivesse search)
        Returns item id
        """
        item_id = None
        all_items = json.load(self.do_query(query))

        meta = all_items.get('meta', {})
        total = meta.get('total_count', 0)
        offset = meta.get('offset', 0)
        limit = meta.get('limit', 0)

        found = [o for o in all_items.get('objects', {}) if o.get(data_label, '') == match_value]
        while found is [] and offset < total:
            offset += limit
            all_items = json.load(self.do_query(query, {'offset': offset}))
            found = [o for o in all_items.get('objects', {}) if o.get(data_label, '') == match_value]

        if not found is []:
            item_id = found[0].get('id', None)
        return item_id

    def journal(self, value, attribute='id'):
        item_id = value if attribute == 'id' else self._item_id('journals', attribute, value)
        return self.do_query('journals/' + item_id + '/')


class ValidationPipe(plumber.Pipe):
    """
    Specialized Pipe which validates the data and notifies the result
    """
<<<<<<< HEAD
    def __init__(self, data, notifier_dep=notifier.Notifier):
=======
    def __init__(self, data, manager_dep=Manager, notifier_dep=notifier.Notifier):
>>>>>>> db8efc3a
        super(ValidationPipe, self).__init__(data)
        self._notifier = notifier_dep()
        self._manager = manager_dep()

    def transform(self, data):
        # data = (Attempt, PackageAnalyzer)
        # PackagerAnalyzer.xml
        attempt, package_analyzer = data

        result_status, result_description = self.validate(package_analyzer)

        message = {
            'stage': self._stage_,
            'status': result_status,
            'description': result_description,
        }

        self._notifier.validation_event(message)

        return data

    def compare_registered_data_and_xml_data(self, package_analyzer):
        """
        Compare registered data in Manager to data in XML
        Returns [status, description]
        """
        registered_data = self._registered_data(package_analyzer)
        xml_data = self._xml_data(package_analyzer)

        if registered_data is None:
            status, description = [STATUS_ERROR, self._registered_data_label + ' not found in Manager']
        elif xml_data == '':
            status, description = [STATUS_ERROR, self._xml_data_label + ' not found in XML']
        elif xml_data == registered_data:
            status, description = [STATUS_OK, xml_data]
        else:
            status = STATUS_ERROR
            description = 'Data in XML and Manager do not match.' + '\n' + 'Data in Manager: ' + registered_data + '\n' + 'Data in XML: ' + xml_data
        return [status, description]


# Pipes to validate journal data
class AbbrevJournalTitleValidationPipe(ValidationPipe):
    """
    Check if journal-meta/abbrev-journal-title[@abbrev-type='publisher'] is the same as registered in Manager
    """
    def validate(self, package_analyzer):
        self._registered_data_label = 'title_iso'
        self._xml_data_label = './/journal-meta/abbrev-journal-title[@abbrev-type="publisher"]'
        return self.compare_registered_data_and_xml_data(package_analyzer)

    def _xml_data(self, package_analyzer):
        return etree_nodes_value(package_analyzer.xml, self._xml_data_label)

    def _registered_data(self, package_analyzer):
        return self._manager.journal(package_analyzer.meta['journal_title'], 'title').get(self._registered_data_label, None)


# Pipes to validate issue data


# Pipes to validate article data
class FundingCheckingPipe(ValidationPipe):
    """
    Check the absence/presence of funding-group and ack in the document

    funding-group is a mandatory element only if there is contract or project number
    in the document. Sometimes this information comes in Acknowledgments section.
    Return
    [STATUS_ERROR, ack]           if no founding-group, but Acknowledgments (ack) has number
    [STATUS_OK, founding-group]   if founding-group is present
    [STATUS_OK, ack]              if no founding-group, but Acknowledgments has no numbers
    [STATUS_WARNING, 'no funding-group and no ack'] if founding-group and Acknowledgments (ack) are absents
    """
    _stage_ = 'funding-group'

    def validate(self, package_analyzer):

        data = package_analyzer.xml

        funding_nodes = data.findall('.//funding-group')

<<<<<<< HEAD
        status, description = [STATUS_OK, etree.tostring(funding_nodes[0])] if funding_nodes != [] else [STATUS_WARNING, 'no funding-group']   
=======
        status, description = [STATUS_OK, etree.tostring(funding_nodes[0])] if funding_nodes != [] else [STATUS_WARNING, 'no funding-group']
>>>>>>> db8efc3a
        if not status == STATUS_OK:
            ack_node = data.findall('.//ack')
            description = etree.tostring(ack_node[0]) if ack_node != [] else 'no funding-group and no ack'
            status = STATUS_ERROR if self._contains_number(description) else STATUS_OK if description != 'no funding-group and no ack' else STATUS_WARNING
        return [status, description]

    def _contains_number(self, text):
        # if text contains any number
        return any((True for n in xrange(10) if str(n) in text))
<<<<<<< HEAD

class ISSNCheckingPipe(ValidationPipe):
    """
    Verify if the ISSN(s) exist on SciELO Manager and if it`s a valid ISSN.

    Analyzed atribute from ``.//issn``: ``@pub-type="ppub"`` or ``@pub-type="epub"``
=======
>>>>>>> db8efc3a

    """
    _stage_ = 'issn'

    def validate(self, data):

        journal_eissn = data.findtext(".//issn[@pub-type='epub']")
        journal_pissn = data.findtext(".//issn[@pub-type='ppub']")

        if utils.is_valid_issn(journal_pissn) or utils.is_valid_issn(journal_eissn):
            if journal_pissn:
                #Validate journal_pissn against SciELO Manager
                pass
            if journal_eissn:
                #Validate journal_eissn against SciELO Manager
                pass
            return [STATUS_OK, '']
        else:
            return [STATUS_ERROR, 'neither eletronic ISSN nor print ISSN are valid']

ppl = plumber.Pipeline(FundingCheckingPipe, ISSNCheckingPipe)

if __name__ == '__main__':
    messages = utils.recv_messages(sys.stdin, utils.make_digest)
    try:
        results = [msg for msg in ppl.run(messages)]
    except KeyboardInterrupt:
        sys.exit(0)<|MERGE_RESOLUTION|>--- conflicted
+++ resolved
@@ -91,11 +91,7 @@
     """
     Specialized Pipe which validates the data and notifies the result
     """
-<<<<<<< HEAD
-    def __init__(self, data, notifier_dep=notifier.Notifier):
-=======
     def __init__(self, data, manager_dep=Manager, notifier_dep=notifier.Notifier):
->>>>>>> db8efc3a
         super(ValidationPipe, self).__init__(data)
         self._notifier = notifier_dep()
         self._manager = manager_dep()
@@ -178,11 +174,7 @@
 
         funding_nodes = data.findall('.//funding-group')
 
-<<<<<<< HEAD
-        status, description = [STATUS_OK, etree.tostring(funding_nodes[0])] if funding_nodes != [] else [STATUS_WARNING, 'no funding-group']   
-=======
         status, description = [STATUS_OK, etree.tostring(funding_nodes[0])] if funding_nodes != [] else [STATUS_WARNING, 'no funding-group']
->>>>>>> db8efc3a
         if not status == STATUS_OK:
             ack_node = data.findall('.//ack')
             description = etree.tostring(ack_node[0]) if ack_node != [] else 'no funding-group and no ack'
@@ -192,15 +184,12 @@
     def _contains_number(self, text):
         # if text contains any number
         return any((True for n in xrange(10) if str(n) in text))
-<<<<<<< HEAD
 
 class ISSNCheckingPipe(ValidationPipe):
     """
     Verify if the ISSN(s) exist on SciELO Manager and if it`s a valid ISSN.
 
     Analyzed atribute from ``.//issn``: ``@pub-type="ppub"`` or ``@pub-type="epub"``
-=======
->>>>>>> db8efc3a
 
     """
     _stage_ = 'issn'
