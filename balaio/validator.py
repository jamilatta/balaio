# coding: utf-8
import sys
<<<<<<< HEAD
=======
import xml.etree.ElementTree as etree
import json
from StringIO import StringIO

import plumber

# futurely scieloapi is package
>>>>>>> 5d23e8be
import utils
import plumber
import notifier
import scieloapi
import xml.etree.ElementTree as etree

from utils import Configuration

config = Configuration.from_env()

STATUS_OK = 'ok'
STATUS_WARNING = 'w'
STATUS_ERROR = 'e'


class ValidationPipe(plumber.Pipe):
    """
    Specialized Pipe which validates the data and notifies the result
    """
    def __init__(self, data, manager_dep=scieloapi.Manager, notifier_dep=notifier.Notifier):
        super(ValidationPipe, self).__init__(data)
        self._notifier = notifier_dep()
        self._manager = manager_dep()

    def transform(self, data):
        # data = (Attempt, PackageAnalyzer)
        # PackagerAnalyzer.xml
        attempt, package_analyzer = data

        result_status, result_description = self.validate(package_analyzer)

        message = {
            'stage': self._stage_,
            'status': result_status,
            'description': result_description,
        }

        self._notifier.validation_event(message)

        return data

    def compare_registered_data_and_xml_data(self, package_analyzer):
        """
        Compare registered data in scieloapi.Manager to data in XML
        Returns [status, description]
        """
        registered_data = self._registered_data(package_analyzer)
        xml_data = self._xml_data(package_analyzer)

        if registered_data is None:
            status, description = [STATUS_ERROR, self._registered_data_label + ' not found in scieloapi.Manager']
        elif xml_data == '':
            status, description = [STATUS_ERROR, self._xml_data_label + ' not found in XML']
        elif xml_data == registered_data:
            status, description = [STATUS_OK, xml_data]
        else:
            status = STATUS_ERROR
            description = 'Data in XML and scieloapi.Manager do not match.' + '\n' + 'Data in scieloapi.Manager: ' + registered_data + '\n' + 'Data in XML: ' + xml_data
        return [status, description]


# Pipes to validate journal data
class AbbrevJournalTitleValidationPipe(ValidationPipe):
    """
    Check if journal-meta/abbrev-journal-title[@abbrev-type='publisher'] is the same as registered in scieloapi.Manager
    """
    def validate(self, package_analyzer):
        self._registered_data_label = 'title_iso'
        self._xml_data_label = './/journal-meta/abbrev-journal-title[@abbrev-type="publisher"]'
        return self.compare_registered_data_and_xml_data(package_analyzer)

    def _xml_data(self, package_analyzer):
        return scieloapi.etree_nodes_value(package_analyzer.xml, self._xml_data_label)

    def _registered_data(self, package_analyzer):
        return self._manager.journal(package_analyzer.meta['journal_title'], 'title').get(self._registered_data_label, None)


# Pipes to validate issue data


# Pipes to validate article data
class FundingCheckingPipe(ValidationPipe):
    """
    Check the absence/presence of funding-group and ack in the document

    funding-group is a mandatory element only if there is contract or project number
    in the document. Sometimes this information comes in Acknowledgments section.
    Return
    [STATUS_ERROR, ack]           if no founding-group, but Acknowledgments (ack) has number
    [STATUS_OK, founding-group]   if founding-group is present
    [STATUS_OK, ack]              if no founding-group, but Acknowledgments has no numbers
    [STATUS_WARNING, 'no funding-group and no ack'] if founding-group and Acknowledgments (ack) are absents
    """
    _stage_ = 'funding-group'

    def validate(self, package_analyzer):

        data = package_analyzer.xml

        funding_nodes = data.findall('.//funding-group')

        status, description = [STATUS_OK, etree.tostring(funding_nodes[0])] if funding_nodes != [] else [STATUS_WARNING, 'no funding-group']
        if not status == STATUS_OK:
            ack_node = data.findall('.//ack')
            description = etree.tostring(ack_node[0]) if ack_node != [] else 'no funding-group and no ack'
            status = STATUS_ERROR if self._contains_number(description) else STATUS_OK if description != 'no funding-group and no ack' else STATUS_WARNING
        return [status, description]

    def _contains_number(self, text):
        # if text contains any number
        return any((True for n in xrange(10) if str(n) in text))


class ISSNCheckingPipe(ValidationPipe):
    """
    Verify if the ISSN(s) exist on SciELO scieloapi.Manager and if it`s a valid ISSN.

    Analyzed atribute from ``.//issn``: ``@pub-type="ppub"`` or ``@pub-type="epub"``

    """
    _stage_ = 'issn'

    def validate(self, package_analyzer):

        data = package_analyzer.xml

        journal_eissn = data.findtext(".//issn[@pub-type='epub']")
        journal_pissn = data.findtext(".//issn[@pub-type='ppub']")

        if utils.is_valid_issn(journal_pissn) or utils.is_valid_issn(journal_eissn):
            if journal_pissn:
                #Validate journal_pissn against SciELO scieloapi.Manager
                pass
            if journal_eissn:
                #Validate journal_eissn against SciELO scieloapi.Manager
                pass
            return [STATUS_OK, '']
        else:
            return [STATUS_ERROR, 'neither eletronic ISSN nor print ISSN are valid']

ppl = plumber.Pipeline(ISSNCheckingPipe, FundingCheckingPipe)

if __name__ == '__main__':
    messages = utils.recv_messages(sys.stdin, utils.make_digest)
    try:
        results = [msg for msg in ppl.run(messages)]
    except KeyboardInterrupt:
        sys.exit(0)<|MERGE_RESOLUTION|>--- conflicted
+++ resolved
@@ -1,15 +1,5 @@
 # coding: utf-8
 import sys
-<<<<<<< HEAD
-=======
-import xml.etree.ElementTree as etree
-import json
-from StringIO import StringIO
-
-import plumber
-
-# futurely scieloapi is package
->>>>>>> 5d23e8be
 import utils
 import plumber
 import notifier
@@ -60,14 +50,14 @@
         xml_data = self._xml_data(package_analyzer)
 
         if registered_data is None:
-            status, description = [STATUS_ERROR, self._registered_data_label + ' not found in scieloapi.Manager']
+            status, description = [STATUS_ERROR, self._registered_data_label + ' not found in Manager']
         elif xml_data == '':
             status, description = [STATUS_ERROR, self._xml_data_label + ' not found in XML']
         elif xml_data == registered_data:
             status, description = [STATUS_OK, xml_data]
         else:
             status = STATUS_ERROR
-            description = 'Data in XML and scieloapi.Manager do not match.' + '\n' + 'Data in scieloapi.Manager: ' + registered_data + '\n' + 'Data in XML: ' + xml_data
+            description = 'Data in XML and Manager do not match.' + '\n' + 'Data in Manager: ' + registered_data + '\n' + 'Data in XML: ' + xml_data
         return [status, description]
 
 
