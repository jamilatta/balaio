--- conflicted
+++ resolved
@@ -287,7 +287,29 @@
         return [status, description]
 
 
-<<<<<<< HEAD
+class DOIVAlidationPipe(vpipes.ValidationPipe):
+    """
+    Verify if exists DOI in XML and if it`s validated before the CrossRef
+    """
+
+    _stage_ = 'DOI Validation'
+    __requires__ = ['_notifier', '_pkg_analyzer', '_doi_validator']
+
+    def validate(self, item):
+
+        attempt, pkg_analyzer, journal_data = item
+
+        doi_xml = pkg_analyzer.xml.find('.//article-id/[@pub-id-type="doi"]')
+
+        if doi_xml is not None:
+            if self._doi_validator(doi_xml.text):
+                return [STATUS_OK, '']
+            else:
+                return [STATUS_WARNING, 'DOI is not valid']
+        else:
+            return [STATUS_WARNING, 'missing DOI in xml']
+
+
 class ArticleSectionValidationPipe(vpipes.ValidationPipe):
     """
     Validate the article section ('.//article-categories/subj-group[@subj-group-type="heading"]/subject')
@@ -324,30 +346,6 @@
         else:
             r = [STATUS_WARNING, 'Missing .//article-categories/subj-group[@subj-group-type="heading"]']
         return r
-=======
-class DOIVAlidationPipe(vpipes.ValidationPipe):
-    """
-    Verify if exists DOI in XML and if it`s validated before the CrossRef
-    """
-
-    _stage_ = 'DOI Validation'
-    __requires__ = ['_notifier', '_pkg_analyzer', '_doi_validator']
-
-    def validate(self, item):
-
-        attempt, pkg_analyzer, journal_data = item
-
-        doi_xml = pkg_analyzer.xml.find('.//article-id/[@pub-id-type="doi"]')
-
-        if doi_xml is not None:
-            if self._doi_validator(doi_xml.text):
-                return [STATUS_OK, '']
-            else:
-                return [STATUS_WARNING, 'DOI is not valid']
-        else:
-            return [STATUS_WARNING, 'missing DOI in xml']
-
->>>>>>> c9318a62
 
 if __name__ == '__main__':
     utils.setup_logging()
