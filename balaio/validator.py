--- conflicted
+++ resolved
@@ -87,41 +87,7 @@
             logger.info('%s is invalid. Finished.' % attempt)
 
 
-<<<<<<< HEAD
 class PublisherNameValidationPipe(vpipes.ValidationPipe):
-=======
-class PISSNValidationPipe(vpipes.ValidationPipe):
-    """
-    Verify if PISSN exists on SciELO Manager and if it's valid.
-
-    PISSN should not be mandatory, since SciELO is an electronic
-    library online.
-    If a PISSN is invalid, a warning is raised instead of an error.
-    The analyzed atribute is ``.//issn[@pub-type="ppub"]``
-    """
-    _stage_ = 'issn'
-
-    def validate(self, package_analyzer):
-
-        data = package_analyzer.xml
-
-        pissn = data.findtext(".//issn[@pub-type='ppub']")
-
-        if not pissn:
-            return [STATUS_OK, '']
-        elif utils.is_valid_issn(pissn):
-            # check if the pissn is from a known journal
-            remote_journals = self._scieloapi.journals.filter(
-                print_issn=pissn, limit=1)
-
-            if self._sapi_tools.has_any(remote_journals):
-                return [STATUS_OK, '']
-
-        return [STATUS_WARNING, 'print ISSN is invalid or unknown']
-
-
-class EISSNValidationPipe(vpipes.ValidationPipe):
->>>>>>> 49609dca
     """
     Validate the publisher name in article. It must be same as registered in journal data
     """
@@ -140,15 +106,15 @@
         j_publisher_name = journal_data.get('publisher_name', None)
         if j_publisher_name:
             data = package_analyzer.xml
-            publisher_name = data.findtext('.//publisher-name')
+            xml_publisher_name = data.findtext('.//publisher-name')
 
-            if publisher_name is None:
-                r = [STATUS_ERROR, 'Missing publisher-name in article']
-            else:
-                if utils.normalize_data_for_comparison(publisher_name) == utils.normalize_data_for_comparison(j_publisher_name):
+            if xml_publisher_name:
+                if utils.normalize_data_for_comparison(xml_publisher_name) == utils.normalize_data_for_comparison(j_publisher_name):
                     r = [STATUS_OK, '']
                 else:
-                    r = [STATUS_ERROR, j_publisher_name + ' [journal]\n' + publisher_name + ' [article]']
+                    r = [STATUS_ERROR, j_publisher_name + ' [journal]\n' + xml_publisher_name + ' [article]']
+            else:
+                r = [STATUS_ERROR, 'Missing publisher-name in article']
         else:
             r = [STATUS_ERROR, 'Missing publisher_name in journal']
         return r
@@ -181,7 +147,6 @@
 
         return [STATUS_OK, '']
 
-
 if __name__ == '__main__':
     utils.setup_logging()
     config = utils.Configuration.from_env()
@@ -191,7 +156,10 @@
                                  config.get('manager', 'api_key'))
     notifier_dep = notifier.Notifier()
 
-    ppl = vpipes.Pipeline(SetupPipe, JournalReferenceTypeValidationPipe, TearDownPipe)
+    ppl = vpipes.Pipeline(SetupPipe,
+                          PublisherNameValidationPipe,
+                          JournalReferenceTypeValidationPipe,
+                          TearDownPipe)
 
     # add all dependencies to a registry-ish thing
     ppl.configure(_scieloapi=scieloapi,
