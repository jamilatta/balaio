--- conflicted
+++ resolved
@@ -225,15 +225,6 @@
         return [status, description]
 
 
-<<<<<<< HEAD
-class DOIVAlidationPipe(vpipes.ValidationPipe):
-    """
-    Verify if exists DOI in XML and if it`s validated before the CrossRef
-    """
-
-    def configure(self, item):
-        pass
-=======
 class NLMJournalTitleValidationPipe(vpipes.ValidationPipe):
     """
     Validate NLM journal title
@@ -267,7 +258,6 @@
             else:
                 status, description = [STATUS_ERROR, 'Missing .//journal-meta/journal-id[@journal-id-type="nlm-ta"] in article']
         return [status, description]
->>>>>>> 77d42761
 
 
 if __name__ == '__main__':
