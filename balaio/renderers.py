--- conflicted
+++ resolved
@@ -26,15 +26,9 @@
             dct_meta = {}
 
             dct_meta['meta'] = {
-<<<<<<< HEAD
-                'limit': data['limit'],
-                'offset': data['offset'],
-                'total_count': data['total']
-=======
                 'limit': value['limit'],
                 'offset': value['offset'],
                 'total': value['total']
->>>>>>> 07e38446
             }
             dct_meta['objects'] = [self.add_resource_uri(obj) for obj in data['objects']]
 
