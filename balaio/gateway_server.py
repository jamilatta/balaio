from pyramid.response import Response
from pyramid.config import Configurator
from wsgiref.simple_server import make_server
<<<<<<< HEAD
from pyramid.httpexceptions import HTTPNotFound, HTTPCreated
=======
from pyramid.httpexceptions import HTTPNotFound, HTTPAccepted
>>>>>>> 1d3cf092
from pyramid.view import notfound_view_config, view_config
from pyramid.events import NewRequest

from sqlalchemy import func
from sqlalchemy.orm.exc import NoResultFound

import utils
import models


def get_query_filters(model, request_params):
    filters = {}
    for name, value in request_params.items():
        if hasattr(model, name):
            filters[name] = value
    return filters


@notfound_view_config(append_slash=True)
def notfound(request):
    return HTTPNotFound('Not found')


@view_config(route_name='index')
def index(request):
    return Response('Gateway version %s' % request.registry.settings['http_server']['version'])


@view_config(route_name='ArticlePkg', request_method='GET', renderer="gtw")
def package(request):
    """
    Get a single object and return a serialized dict
    """

    article = request.db.query(models.ArticlePkg).get(request.matchdict['id'])

    if article is None:
        return HTTPNotFound()

    return article.to_dict()


@view_config(route_name='list_package', request_method='GET', renderer="gtw")
def list_package(request):
    """
    Return a dict content the total param and the objects list
    Example: {'total': 12, 'limit': 20, offset: 0, 'objects': [object, object,...]}
    """
    limit = request.params.get('limit', request.registry.settings.get('http_server', {}).get('limit', 20))
    offset = request.params.get('offset', 0)

    filters = get_query_filters(models.ArticlePkg, request.params)
    articles = request.db.query(models.ArticlePkg).filter_by(**filters).limit(limit).offset(offset)

    return {'limit': limit,
            'offset': offset,
            'total': request.db.query(func.count(models.ArticlePkg.id)).scalar(),
            'objects': [article.to_dict() for article in articles]}


@view_config(route_name='Attempt', request_method='GET', renderer="gtw")
def attempt(request):
    """
    Get a single object and return a serialized dict
    """
    attempt = request.db.query(models.Attempt).get(request.matchdict['id'])

    if not attempt:
        return HTTPNotFound()

    return attempt.to_dict()


@view_config(route_name='list_attempts', request_method='GET', renderer="gtw")
def attempts(request):
    """
    Return a dict content the total param and the objects list
    Example: {'total': 12, 'limit': 20, offset:0, 'objects': [object, object,...]}
    """
    limit = request.params.get('limit', request.registry.settings.get('http_server', {}).get('limit', 20))
    offset = request.params.get('offset', 0)

    filters = get_query_filters(models.Attempt, request.params)
    attempts = request.db.query(models.Attempt).filter_by(**filters).limit(limit).offset(offset)

    return {'limit': limit,
            'offset': offset,
            'total': request.db.query(func.count(models.Attempt.id)).scalar(),
            'objects': [attempt.to_dict() for attempt in attempts]}


@view_config(route_name='Ticket', request_method='GET', renderer="gtw")
def ticket(request):
    """
    Get a single object and return a serialized dict
    """

    ticket = request.db.query(models.Ticket).get(request.matchdict['id'])

    if ticket is None:
        return HTTPNotFound()

    return ticket.to_dict()


@view_config(route_name='list_ticket', request_method='GET', renderer="gtw")
def list_ticket(request):
    """
    Return a dict content the total param and the objects list
    Example: {'total': 12, 'limit': 20, offset: 0, 'objects': [object, object,...]}
    """

    limit = request.params.get('limit', request.registry.settings.get('http_server', {}).get('limit', 20))
    offset = request.params.get('offset', 0)
    filters = get_query_filters(models.Ticket, request.params)
    tickets = request.db.query(models.Ticket).filter_by(**filters).limit(limit).offset(offset)

    return {'limit': limit,
            'offset': offset,
            'total': request.db.query(func.count(models.Ticket.id)).scalar(),
            'objects': [ticket.to_dict() for ticket in tickets]}


<<<<<<< HEAD
@view_config(route_name='new_ticket', request_method='POST', renderer="gtw")
def new_ticket(request):
    """
    Creates a ticket with or without comment.
    Returns the new ticket as a serialized dict
    """
    ticket = models.Ticket(articlepkg_id=request.POST['articlepkg_id'], author=request.POST['ticket_author'], title=request.POST['title'])
    if request.POST.get('message', None):
        ticket.comments.append(models.Comment(author=request.POST['ticket_author'], message=request.POST['message']))
    try:
        request.db.add(ticket)
        request.db.commit()
    except:
        request.db.rollback()
        raise

    return HTTPCreated()
=======
@view_config(route_name='update_ticket', request_method='PATCH', renderer="gtw")
def update_ticket(request):
    """
    Update a ticket
    """
    ticket = request.db.query(models.Ticket).get(request.matchdict['id'])
    if ticket:
        ticket.is_open = request.PATCH['is_open']
        if request.PATCH.get('message', None):
            ticket.comments.append(models.Comment(author=request.PATCH['comment_author'], message=request.PATCH['message']))
        try:
            request.db.commit()
            return HTTPAccepted()
        except:
            request.db.rollback()
            raise
    else:
        return HTTPNotFound()
>>>>>>> 1d3cf092


if __name__ == '__main__':

    def bind_db(event):
        event.request.db = event.request.registry.Session()

    #Database configurator
    config = utils.Configuration.from_env()
    engine = models.create_engine_from_config(config)

    config_pyrmd = Configurator(settings=dict(config.items()))
    config_pyrmd.add_route('index', '/')

    config_pyrmd.add_route('ArticlePkg',
        '/api/%s/packages/{id}/' % config.get('http_server', 'version'))
    config_pyrmd.add_route('Attempt',
        '/api/%s/attempts/{id}/' % config.get('http_server', 'version'))
    config_pyrmd.add_route('Ticket',
        '/api/%s/tickets/{id}/' % config.get('http_server', 'version'))
<<<<<<< HEAD
    config_pyrmd.add_route('new_ticket',
        '/api/%s/tickets/' % config.get('http_server', 'version'))
=======
    config_pyrmd.add_route('update_ticket',
        '/api/%s/tickets/{id}/' % config.get('http_server', 'version'))
>>>>>>> 1d3cf092
    config_pyrmd.add_route('list_package',
        '/api/%s/packages/' % config.get('http_server', 'version'))
    config_pyrmd.add_route('list_ticket',
        '/api/%s/tickets/' % config.get('http_server', 'version'))
    config_pyrmd.add_route('list_attempts',
        '/api/%s/attempts/' % config.get('http_server', 'version'))


    config_pyrmd.add_renderer('gtw', factory='renderers.GtwFactory')

    #DB session bound to each request
    config_pyrmd.registry.Session = models.Session
    config_pyrmd.registry.Session.configure(bind=engine)
    config_pyrmd.add_subscriber(bind_db, NewRequest)

    config_pyrmd.scan()

    app = config_pyrmd.make_wsgi_app()
    server = make_server(config.get('http_server', 'ip'), config.getint('http_server', 'port'), app)
    server.serve_forever()<|MERGE_RESOLUTION|>--- conflicted
+++ resolved
@@ -1,11 +1,7 @@
 from pyramid.response import Response
 from pyramid.config import Configurator
 from wsgiref.simple_server import make_server
-<<<<<<< HEAD
-from pyramid.httpexceptions import HTTPNotFound, HTTPCreated
-=======
-from pyramid.httpexceptions import HTTPNotFound, HTTPAccepted
->>>>>>> 1d3cf092
+from pyramid.httpexceptions import HTTPNotFound, HTTPAccepted, HTTPCreated
 from pyramid.view import notfound_view_config, view_config
 from pyramid.events import NewRequest
 
@@ -129,7 +125,6 @@
             'objects': [ticket.to_dict() for ticket in tickets]}
 
 
-<<<<<<< HEAD
 @view_config(route_name='new_ticket', request_method='POST', renderer="gtw")
 def new_ticket(request):
     """
@@ -147,7 +142,8 @@
         raise
 
     return HTTPCreated()
-=======
+
+
 @view_config(route_name='update_ticket', request_method='PATCH', renderer="gtw")
 def update_ticket(request):
     """
@@ -166,7 +162,6 @@
             raise
     else:
         return HTTPNotFound()
->>>>>>> 1d3cf092
 
 
 if __name__ == '__main__':
@@ -187,13 +182,10 @@
         '/api/%s/attempts/{id}/' % config.get('http_server', 'version'))
     config_pyrmd.add_route('Ticket',
         '/api/%s/tickets/{id}/' % config.get('http_server', 'version'))
-<<<<<<< HEAD
     config_pyrmd.add_route('new_ticket',
         '/api/%s/tickets/' % config.get('http_server', 'version'))
-=======
     config_pyrmd.add_route('update_ticket',
         '/api/%s/tickets/{id}/' % config.get('http_server', 'version'))
->>>>>>> 1d3cf092
     config_pyrmd.add_route('list_package',
         '/api/%s/packages/' % config.get('http_server', 'version'))
     config_pyrmd.add_route('list_ticket',
