import transaction

from pyramid.response import Response
from pyramid.config import Configurator
from pyramid.httpexceptions import HTTPNotFound, HTTPAccepted, HTTPCreated, HTTPBadRequest
from pyramid.view import notfound_view_config, view_config
from pyramid.events import NewRequest
from pyramid.settings import asbool
from pyramid_xmlrpc import parse_xmlrpc_request
from pyramid_xmlrpc import xmlrpc_response

from sqlalchemy import func
from sqlalchemy.orm.exc import NoResultFound
from sqlalchemy.exc import DataError

import models
import health


def get_query_filters(model, request_params):
    filters = {}
    for name, value in request_params.items():
        if hasattr(model, name):
            filters[name] = value
    return filters


@notfound_view_config(append_slash=True)
def notfound(request):
    return HTTPNotFound('Not found')


@view_config(route_name='index')
def index(request):
    return Response("Balaio's HTTP server.")


@view_config(route_name='ArticlePkg', request_method='GET', renderer="gtw")
def package(request):
    """
    Get a single object and return a serialized dict
    """

    article = request.db.query(models.ArticlePkg).get(request.matchdict['id'])

    if article is None:
        return HTTPNotFound()

    return article.to_dict()


@view_config(route_name='list_package', request_method='GET', renderer="gtw")
def list_package(request):
    """
    Return a dict content the total param and the objects list
    Example: {'total': 12, 'limit': 20, offset: 0, 'objects': [object, object,...]}
    """
    limit = request.params.get('limit', request.registry.settings.get('http_server', {}).get('limit', 20))
    offset = request.params.get('offset', 0)

    filters = get_query_filters(models.ArticlePkg, request.params)
    articles = request.db.query(models.ArticlePkg).filter_by(**filters).limit(limit).offset(offset)

    return {'limit': limit,
            'offset': offset,
            'filters': filters,
            'total': request.db.query(func.count(models.ArticlePkg.id)).filter_by(**filters).scalar(),
            'objects': [article.to_dict() for article in articles]}


@view_config(route_name='Attempt', request_method='GET', renderer="gtw")
def attempt(request):
    """
    Get a single object and return a serialized dict
    """
    attempt = request.db.query(models.Attempt).get(request.matchdict['id'])

    if not attempt:
        return HTTPNotFound()

    return attempt.to_dict()


@view_config(route_name='list_attempts', request_method='GET', renderer="gtw")
def attempts(request):
    """
    Return a dict content the total param and the objects list
    Example: {'total': 12, 'limit': 20, offset:0, 'objects': [object, object,...]}
    """
    limit = request.params.get('limit', request.registry.settings.get('http_server', {}).get('limit', 20))
    offset = request.params.get('offset', 0)

    filters = get_query_filters(models.Attempt, request.params)
    attempts = request.db.query(models.Attempt).filter_by(**filters).limit(limit).offset(offset)

    return {'limit': limit,
            'offset': offset,
            'filters': filters,
            'total': request.db.query(func.count(models.Attempt.id)).filter_by(**filters).scalar(),
            'objects': [attempt.to_dict() for attempt in attempts]}


<<<<<<< HEAD
@view_config(route_name='proceed_to_checkout')
def proceed_to_checkout(request):
    """
    XML-RPC method to set attribute proceed_to_checkout=True
    return ``True`` if the operation succeeded ``False`` otherwise
    """
    params, method = parse_xmlrpc_request(request)

    if len(params) != 0:
        attempt = request.db.query(models.Attempt).get(params[0])
    else:
        _return = False

    if attempt:
        attempt.proceed_to_checkout = True
        try:
            transaction.commit()
            _return = True
        except:
            transaction.abort()
            _return = False
    else:
        _return = False

    return xmlrpc_response(_return)


@view_config(route_name='Ticket', request_method='GET', renderer="gtw")
def ticket(request):
    """
    Get a single object and return a serialized dict
    """

    ticket = request.db.query(models.Ticket).get(request.matchdict['id'])

    if ticket is None:
        return HTTPNotFound()

    return ticket.to_dict()


@view_config(route_name='ticket', request_method='GET', renderer="gtw")
def list_ticket(request):
    """
    Return a dict content the total param and the objects list
    Example: {'total': 12, 'limit': 20, offset: 0, 'objects': [object, object,...]}
    """

    limit = request.params.get('limit', request.registry.settings.get('http_server', {}).get('limit', 20))
    offset = request.params.get('offset', 0)
    filters = get_query_filters(models.Ticket, request.params)
    tickets = request.db.query(models.Ticket).filter_by(**filters).limit(limit).offset(offset)

    return {'limit': limit,
            'offset': offset,
            'filters': filters,
            'total': request.db.query(func.count(models.Ticket.id)).filter_by(**filters).scalar(),
            'objects': [ticket.to_dict() for ticket in tickets]}


@view_config(route_name='ticket', request_method='POST', renderer="gtw")
def new_ticket(request):
    """
    Creates a ticket with or without comment.
    Returns the new ticket as a serialized dict
    """
    ticket = models.Ticket(articlepkg_id=request.POST['articlepkg_id'], author=request.POST['ticket_author'], title=request.POST['title'])
    if request.POST.get('message', None):
        ticket.comments.append(models.Comment(author=request.POST['ticket_author'], message=request.POST['message']))
    try:
        request.db.add(ticket)
        transaction.commit()
    except:
        request.db.rollback()
        raise

    return HTTPCreated()


@view_config(route_name='Ticket', request_method='POST', renderer="gtw")
def update_ticket(request):
    """
    Update a ticket
    """
    ticket = request.db.query(models.Ticket).get(request.matchdict['id'])
    if ticket:
        ticket.is_open = request.POST['is_open']
        if request.POST.get('message', None):
            ticket.comments.append(models.Comment(author=request.POST['comment_author'], message=request.POST['message']))
        try:
            transaction.commit()
            return HTTPAccepted()
        except:
            request.db.rollback()
            raise
    else:
        return HTTPNotFound()


=======
>>>>>>> 541e5d68
@view_config(route_name='status', request_method='GET', renderer='json')
def health_status(request):
    """
    Display the health status of the system.
    """
    health_status = request.registry.health_status
    report = health_status.latest_report
    items = {k.__class__.__name__: v for k, v in report.items()}

    return {'meta': {'last_refresh': health_status.since()},
            'results': items}


@view_config(route_name='list_attempt_members', request_method='GET', renderer='json')
def list_files_from_attempt(request):
    """
    List all files bound to an Attempt.
    """
    attempt_id = request.matchdict.get('attempt_id', None)
    try:
        attempt = request.db.query(models.Attempt).get(attempt_id)
    except DataError:
        return HTTPNotFound()

    if attempt is None:
        return HTTPNotFound()

    return attempt.analyzer.get_classified_members()


@view_config(route_name='get_attempt_member', request_method='GET', renderer='json')
def get_file_from_attempt(request):
    """
    Get a portion of a package bound to an Attempt.

    Get a specific member, by name:
    `/api/:api_id/files/:attempt_id/:target.zip/?file=:member`

    Get more than one specific members, by name:
    `/api/:api_id/files/:attempt_id/:target.zip/?file=:member&file=:member2`

    Get the full package:
    `/api/:api_id/files/:attempt_id/:target.zip/?full=true`
    """
    has_body = False

    attempt_id = request.matchdict.get('attempt_id', None)
    try:
        attempt = request.db.query(models.Attempt).get(attempt_id)
    except DataError:
        return HTTPNotFound()

    if attempt is None:
        return HTTPNotFound()

    response = Response(content_type='application/zip')

    # Get the full package.
    if asbool(request.GET.get('full', False)):
       response.app_iter = open(attempt.filepath, 'rb')
       has_body = True

    else:
        # Get partial portions of the package.
        files = [member for attr, member in request.GET.items() if attr == 'file']

        try:
            if files:
                response.app_iter = attempt.analyzer.subzip(*files)
                has_body = True
        except ValueError:
            return HTTPBadRequest()

    return response if has_body else HTTPBadRequest()


def main(config, engine):
    """
    Returns a pyramid app.

    :param config: an instance of :class:`utils.Configuration`.
    :param engine: sqlalchemy engine.
    """
    def bind_db(event):
        event.request.db = event.request.registry.Session()

    def update_health_status(event):
        event.request.registry.health_status.update()


    config_pyrmd = Configurator(settings=dict(config.items()))
    config_pyrmd.add_route('index', '/')
    config_pyrmd.add_route('status', '/status/')

    # get
    config_pyrmd.add_route('ArticlePkg', '/api/v1/packages/{id}/')
    config_pyrmd.add_route('Attempt', '/api/v1/attempts/{id}/')

    # lists
    config_pyrmd.add_route('list_package', '/api/v1/packages/')
    config_pyrmd.add_route('list_attempts', '/api/v1/attempts/')

<<<<<<< HEAD
    # tickets new and update
    config_pyrmd.add_route('ticket', '/api/v1/tickets/')

    # XML RPC to mark ``proceed_to_checkout=True``
    config_pyrmd.add_route('proceed_to_checkout', '/api/v1/_rpc/proceed_to_checkout/')

=======
>>>>>>> 541e5d68
    # files
    config_pyrmd.add_route('list_attempt_members', '/api/v1/files/{attempt_id}/')
    config_pyrmd.add_route('get_attempt_member', '/api/v1/files/{attempt_id}/{target}/')

    config_pyrmd.add_renderer('gtw', factory='renderers.GtwFactory')

    #DB session bound to each request
    config_pyrmd.registry.Session = models.ScopedSession
    config_pyrmd.registry.Session.configure(bind=engine)
    config_pyrmd.add_subscriber(bind_db, NewRequest)

    # Health check is available globally on the application
    # at `request.registry.health_check` and is updated
    # periodically.
    check_list = health.CheckList(refresh=1)
    check_list.add_check(health.DBConnection(engine))
    check_list.add_check(health.NotificationsOption(config))
    check_list.add_check(health.Monitor())
    check_list.add_check(health.Validator())

    config_pyrmd.registry.health_status = check_list
    config_pyrmd.add_subscriber(update_health_status, NewRequest)

    config_pyrmd.scan(package='httpd')

    return config_pyrmd.make_wsgi_app()
<|MERGE_RESOLUTION|>--- conflicted
+++ resolved
@@ -100,7 +100,6 @@
             'objects': [attempt.to_dict() for attempt in attempts]}
 
 
-<<<<<<< HEAD
 @view_config(route_name='proceed_to_checkout')
 def proceed_to_checkout(request):
     """
@@ -127,81 +126,6 @@
 
     return xmlrpc_response(_return)
 
-
-@view_config(route_name='Ticket', request_method='GET', renderer="gtw")
-def ticket(request):
-    """
-    Get a single object and return a serialized dict
-    """
-
-    ticket = request.db.query(models.Ticket).get(request.matchdict['id'])
-
-    if ticket is None:
-        return HTTPNotFound()
-
-    return ticket.to_dict()
-
-
-@view_config(route_name='ticket', request_method='GET', renderer="gtw")
-def list_ticket(request):
-    """
-    Return a dict content the total param and the objects list
-    Example: {'total': 12, 'limit': 20, offset: 0, 'objects': [object, object,...]}
-    """
-
-    limit = request.params.get('limit', request.registry.settings.get('http_server', {}).get('limit', 20))
-    offset = request.params.get('offset', 0)
-    filters = get_query_filters(models.Ticket, request.params)
-    tickets = request.db.query(models.Ticket).filter_by(**filters).limit(limit).offset(offset)
-
-    return {'limit': limit,
-            'offset': offset,
-            'filters': filters,
-            'total': request.db.query(func.count(models.Ticket.id)).filter_by(**filters).scalar(),
-            'objects': [ticket.to_dict() for ticket in tickets]}
-
-
-@view_config(route_name='ticket', request_method='POST', renderer="gtw")
-def new_ticket(request):
-    """
-    Creates a ticket with or without comment.
-    Returns the new ticket as a serialized dict
-    """
-    ticket = models.Ticket(articlepkg_id=request.POST['articlepkg_id'], author=request.POST['ticket_author'], title=request.POST['title'])
-    if request.POST.get('message', None):
-        ticket.comments.append(models.Comment(author=request.POST['ticket_author'], message=request.POST['message']))
-    try:
-        request.db.add(ticket)
-        transaction.commit()
-    except:
-        request.db.rollback()
-        raise
-
-    return HTTPCreated()
-
-
-@view_config(route_name='Ticket', request_method='POST', renderer="gtw")
-def update_ticket(request):
-    """
-    Update a ticket
-    """
-    ticket = request.db.query(models.Ticket).get(request.matchdict['id'])
-    if ticket:
-        ticket.is_open = request.POST['is_open']
-        if request.POST.get('message', None):
-            ticket.comments.append(models.Comment(author=request.POST['comment_author'], message=request.POST['message']))
-        try:
-            transaction.commit()
-            return HTTPAccepted()
-        except:
-            request.db.rollback()
-            raise
-    else:
-        return HTTPNotFound()
-
-
-=======
->>>>>>> 541e5d68
 @view_config(route_name='status', request_method='GET', renderer='json')
 def health_status(request):
     """
@@ -304,15 +228,6 @@
     config_pyrmd.add_route('list_package', '/api/v1/packages/')
     config_pyrmd.add_route('list_attempts', '/api/v1/attempts/')
 
-<<<<<<< HEAD
-    # tickets new and update
-    config_pyrmd.add_route('ticket', '/api/v1/tickets/')
-
-    # XML RPC to mark ``proceed_to_checkout=True``
-    config_pyrmd.add_route('proceed_to_checkout', '/api/v1/_rpc/proceed_to_checkout/')
-
-=======
->>>>>>> 541e5d68
     # files
     config_pyrmd.add_route('list_attempt_members', '/api/v1/files/{attempt_id}/')
     config_pyrmd.add_route('get_attempt_member', '/api/v1/files/{attempt_id}/{target}/')
