--- conflicted
+++ resolved
@@ -3,11 +3,7 @@
 from pyramid import testing
 from balaio import gateway_server
 from balaio.tests.doubles import *
-<<<<<<< HEAD
 from pyramid.httpexceptions import HTTPNotFound, HTTPAccepted, HTTPCreated
-=======
-from pyramid.httpexceptions import HTTPNotFound, HTTPAccepted
->>>>>>> 1d3cf092
 
 
 class AttemptsAPITest(unittest.TestCase):
@@ -126,11 +122,8 @@
         self.req.db = ObjectStub()
         self.req.db.query = QueryStub
         self.req.db.query.model = TicketStub
-<<<<<<< HEAD
         self.req.db.add = lambda doc: None
-=======
         self.req.db.commit = lambda: None
->>>>>>> 1d3cf092
 
     def test_view_tickets(self):
         expected = {'limit': 20,
@@ -177,7 +170,6 @@
             HTTPNotFound
         )
 
-<<<<<<< HEAD
     def test_new_ticket_no_comments(self):
         self.req.POST = {
             'articlepkg_id': 3,
@@ -191,6 +183,23 @@
         self.assertIsInstance(
             result,
             HTTPCreated
+        )
+
+    def test_view_update_ticket_and_not_found_ticket(self):
+        from balaio.models import Ticket
+
+        self.req.db.query.model = Ticket
+        self.req.db.query.found = False
+
+        self.req.db.rollback = lambda: None
+
+        self.req.matchdict = {'id': 1}
+        self.req.PATCH = {
+            'is_open': False,
+        }
+        self.assertIsInstance(
+            gateway_server.update_ticket(self.req),
+            HTTPNotFound
         )
 
     def test_new_ticket_with_comments(self):
@@ -207,22 +216,6 @@
         self.assertIsInstance(
             result,
             HTTPCreated
-=======
-    def test_view_update_ticket_and_not_found_ticket(self):
-        from balaio.models import Ticket
-
-        self.req.db.query.model = Ticket
-        self.req.db.query.found = False
-
-        self.req.db.rollback = lambda: None
-
-        self.req.matchdict = {'id': 1}
-        self.req.PATCH = {
-            'is_open': False,
-        }
-        self.assertIsInstance(
-            gateway_server.update_ticket(self.req),
-            HTTPNotFound
         )
 
     def test_view_update_ticket_no_comment(self):
@@ -258,9 +251,7 @@
         self.assertIsInstance(
             gateway_server.update_ticket(self.req),
             HTTPAccepted
->>>>>>> 1d3cf092
-        )
-
+        )
 
 class QueryFiltersTest(unittest.TestCase):
 
@@ -280,6 +271,6 @@
         model = ArticlePkgStub
 
         self.assertEqual(
-            expected, 
+            expected,
             gateway_server.get_query_filters(model, request_params)
             )