import unittest

import mocker

from pyramid import testing
from balaio import gateway_server
from balaio.tests.doubles import *
from pyramid.httpexceptions import HTTPNotFound


class AttemptsAPITest(unittest.TestCase):

    def setUp(self):
        self.req = testing.DummyRequest()
        self.req.registry.settings = {'http_server': {'version': 'v1'}}
        self.req.db = ObjectStub()
        self.req.db.query = QueryStub
        self.req.db.query.model = AttemptStub

    def test_view_attempts(self):
        expected = {'limit': 20,
                    'offset': 0,
                    'total': 200,
                    'objects': [AttemptStub().to_dict(), AttemptStub().to_dict()]}

        self.req.params = {'limit': 20, 'offset': 0}
        self.req.db.query.found = True

        self.assertEqual(
            gateway_server.attempts(self.req),
            expected)

    def test_view_attempts_no_result(self):
        expected = {'limit': 20,
                    'offset': 0,
                    'total': 200,
                    'objects': []}

        self.req.params = {'limit': 20, 'offset': 0}
        self.req.db.query.found = False

        self.assertEqual(
            gateway_server.attempts(self.req),
            expected)

    def test_view_attempt(self):
        expected = AttemptStub().to_dict()

        self.req.db.query.found = True
        self.req.matchdict = {'id': 1}
        self.assertEqual(
            gateway_server.attempt(self.req),
            expected)

    def test_view_attempt_no_result(self):
        self.req.db.query.found = False
        self.req.matchdict = {'id': 1}

        self.assertIsInstance(
            gateway_server.attempt(self.req),
            HTTPNotFound
        )


class ArticlePkgAPITest(unittest.TestCase):

    def setUp(self):
        self.req = testing.DummyRequest()
        self.req.registry.settings = {'http_server': {'version': 'v1'}}
        self.req.db = ObjectStub()
        self.req.db.query = QueryStub
        self.req.db.query.model = ArticlePkgStub

    def test_view_packages(self):
        expected = {'limit': 20,
                    'offset': 0,
                    'total': 200,
                    'objects': [ArticlePkgStub().to_dict(), ArticlePkgStub().to_dict()]}

        self.req.params = {'limit': 20, 'offset': 0}
        self.req.db.query.found = True

        self.assertEqual(
            gateway_server.list_package(self.req),
            expected)

    def test_view_packages_no_result(self):
        expected = {'limit': 20,
                    'offset': 0,
                    'total': 200,
                    'objects': []}
        self.req.params = {'limit': 20, 'offset': 0}
        self.req.db.query.found = False

        self.assertEqual(
            gateway_server.list_package(self.req),
            expected)

    def test_view_package(self):
        expected = ArticlePkgStub().to_dict()

        self.req.db.query.found = True
        self.req.matchdict = {'id': 1}

        self.assertEqual(
            gateway_server.package(self.req),
            expected)

    def test_view_package_no_result(self):
        self.req.db.query.found = False
        self.req.matchdict = {'id': 1}

        self.assertIsInstance(
            gateway_server.attempt(self.req),
            HTTPNotFound
        )


class TicketAPITest(mocker.MockerTestCase):

    def setUp(self):
        self.req = testing.DummyRequest()
        self.req.registry.settings = {'http_server': {'version': 'v1'}}
        self.req.db = ObjectStub()
        self.req.db.query = QueryStub
        self.req.db.query.model = TicketStub
        self.req.db.add = lambda doc: None

    def test_view_tickets(self):
        expected = {'limit': 20,
                    'offset': 0,
                    'total': 200,
                    'objects': [TicketStub().to_dict(), TicketStub().to_dict()]}

        self.req.params = {'limit': 20, 'offset': 0}
        self.req.db.query.found = True

        self.assertEqual(
            gateway_server.list_ticket(self.req),
            expected)

    def test_view_tickets_no_result(self):
        expected = {'limit': 20,
                    'offset': 0,
                    'total': 200,
                    'objects': []}

        self.req.params = {'limit': 20, 'offset': 0}
        self.req.db.query.found = False

        self.assertEqual(
            gateway_server.list_ticket(self.req),
            expected)

    def test_view_ticket(self):
        expected = TicketStub().to_dict()

        self.req.db.query.found = True
        self.req.matchdict = {'id': 1}

        self.assertEqual(
            gateway_server.ticket(self.req),
            expected)

    def test_view_ticket_no_result(self):
        self.req.db.query.found = False
        self.req.matchdict = {'id': 1}

        self.assertIsInstance(
            gateway_server.ticket(self.req),
            HTTPNotFound
        )

<<<<<<< HEAD
    def test_new_ticket_no_comments(self):
        from datetime import datetime
        expected = {
            "articlepkg_id": 3,
            "id": None,
            "finished_at": None,
            'title': 'Ticket ....',
            "is_open": True,
            'ticket_author': 'ticket.author@scielo.org',
            "comments": [],
        }
        self.req.params = {'submit': True}
        self.req.POST = {
            'articlepkg_id': 3,
            'ticket_author': 'ticket.author@scielo.org',
            'title': 'Ticket ....',
        }

        self.req.db.commit = lambda: None
        result = gateway_server.new_ticket(self.req)
        expected['started_at'] = result['started_at']
        
        self.assertEqual(
            result,
            expected
        )

    def test_new_ticket_with_comments(self):
        from datetime import datetime
        expected = {
            "articlepkg_id": 3,
            "id": None,
            "finished_at": None,
            'title': 'Ticket ....',
            "is_open": True,
            'ticket_author': 'ticket.author@scielo.org',
            "comments": [ {
                'comment_date': '', 
                'comment_author': 'ticket.author@scielo.org', 
                'message': 'Corrigir ....', 
                'ticket_id': None,
                'id': None,

                }, ],
        }
        self.req.params = {'submit': True}
        self.req.POST = {
            'articlepkg_id': 3,
            'message': 'Corrigir ....',
            'ticket_author': 'ticket.author@scielo.org',
            'title': 'Ticket ....',
        }

        self.req.db.commit = lambda: None
        result = gateway_server.new_ticket(self.req)
        expected['started_at'] = result['started_at']
        expected['comments'][0]['comment_date'] = result['comments'][0]['comment_date']

        self.assertEqual(
            result,
            expected
        )
=======

class QueryFiltersTest(unittest.TestCase):

    def test_get_query_filter(self):
        expected = {'journal_pissn': '0100-879X',
                    'journal_eissn': '0900-879X',
                    }

        request_params = {
                            'format': 'json',
                            'offset': 20,
                            'limit': 50,
                            'journal_pissn': '0100-879X',
                            'journal_eissn': '0900-879X',
                        }

        model = ArticlePkgStub

        self.assertEqual(
            expected, 
            gateway_server.get_query_filters(model, request_params)
            )
>>>>>>> 400ce824
<|MERGE_RESOLUTION|>--- conflicted
+++ resolved
@@ -1,6 +1,4 @@
 import unittest
-
-import mocker
 
 from pyramid import testing
 from balaio import gateway_server
@@ -116,7 +114,7 @@
         )
 
 
-class TicketAPITest(mocker.MockerTestCase):
+class TicketAPITest(unittest.TestCase):
 
     def setUp(self):
         self.req = testing.DummyRequest()
@@ -171,7 +169,6 @@
             HTTPNotFound
         )
 
-<<<<<<< HEAD
     def test_new_ticket_no_comments(self):
         from datetime import datetime
         expected = {
@@ -234,7 +231,8 @@
             result,
             expected
         )
-=======
+
+
 
 class QueryFiltersTest(unittest.TestCase):
 
@@ -256,5 +254,4 @@
         self.assertEqual(
             expected, 
             gateway_server.get_query_filters(model, request_params)
-            )
->>>>>>> 400ce824
+            )