import unittest
from pyramid import testing
from balaio.renderers import GtwMetaFactory
from balaio.tests.doubles import *


class TestRenderer(unittest.TestCase):

    def setUp(self):
        self.req = testing.DummyRequest()
        self.config = testing.setUp(request=self.req)

    def tearDown(self):
        testing.tearDown()

    def test_format_response_for_a_single_object(self):
        data = AttemptStub().to_dict()
        expected = data
        expected['resource_uri'] = '/api/v1/attempts/1/'

        renderer = GtwMetaFactory()
        self.req.path = "/api/v1/attempts/1/"
        renderer.request = self.req

<<<<<<< HEAD
        self.assertEqual(renderer.format_response(data), expected)
=======
        self.assertEqual(renderer.add_meta(data), {
                'meta':
                    {
                        'total': 200,
                        'limit': 20,
                        'offset': 0
                    },
                'objects':
                    [
                        {
                            'collection_uri': '/api/v1/collection/xxx/',
                            'filepath': '/tmp/foo/bar.zip',
                            'finished_at': None,
                            'articlepkg_id': 1,
                            'is_valid': True,
                            'started_at': '2013-09-18 14:11:04.129956',
                            'id': 1,
                            'package_checksum': 'ol9j27n3f52kne7hbn',
                            'resource_uri': '/api/v1/attempts/1/'
                        }
                       ]})
>>>>>>> 07e38446

    def test_format_response_for_a_list_of_objects(self):

        data = {'limit': 20,
                'offset': 0,
                'total': 200,
                'objects': [ArticlePkgStub().to_dict()]}

        renderer = GtwMetaFactory()
        self.req.path = "/api/v1/packages/"
        self.config.add_route('Attempt', '/api/v1/attempts/{id}/')
        self.config.add_route('Ticket', '/api/v1/tickets/{id}/')

        renderer.request = self.req

        self.assertEqual(renderer.format_response(data), {
                'meta':
                    {
                        'total': 200,
                        'limit': 20,
                        'offset': 0
                    },
                'objects':
                    [
                        {
                            'journal_pissn': '0100-879X',
                            'journal_eissn': '0100-879X',
                            'issue_suppl_number': None,
                            'attempts':
                                [
                                    '/api/v1/attempts/1/',
                                    '/api/v1/attempts/2/'
                                ],
                            'issue_suppl_volume': None,
                            'issue_volume': '31',
                            'resource_uri': '/api/v1/packages/1/',
                            'id': 1,
                            'issue_number': '1',
                            'tickets': ['/api/v1/tickets/11/',
                                    '/api/v1/tickets/12/']
                        }
                    ]})

    def test_add_resource_without_related_resources(self):
        data = {
                    'collection_uri': '/api/v1/collection/xxx/',
                    'filepath': '/tmp/foo/bar.zip',
                    'finished_at': None,
                    'articlepkg_id': 1,
                    'is_valid': True,
                    'started_at': '2013-09-18 14:11:04.129956',
                    'id': 1,
                    'package_checksum': 'ol9j27n3f52kne7hbn',
                    
                }

        renderer = GtwMetaFactory()
        self.req.path = "/api/v1/attempts/"
        renderer.request = self.req

        self.assertEqual(renderer.add_resource_uri(data), 
                {
                    'collection_uri': '/api/v1/collection/xxx/',
                    'filepath': '/tmp/foo/bar.zip',
                    'finished_at': None,
                    'articlepkg_id': 1,
                    'is_valid': True,
                    'started_at': '2013-09-18 14:11:04.129956',
                    'id': 1,
                    'package_checksum': 'ol9j27n3f52kne7hbn',
                    'resource_uri':'/api/v1/attempts/1/'
                })

    def test_add_resource_to_object_which_has_related_resources(self):
        data = ArticlePkgStub().to_dict()

        renderer = GtwMetaFactory()
        self.req.path = "/api/v1/packages/"
        self.config.add_route('Attempt', '/api/v1/attempts/{id}/')
        self.config.add_route('Ticket', '/api/v1/tickets/{id}/')

        renderer.request = self.req

        self.assertEqual(renderer.format_response(data), 
                {
                    'journal_pissn': '0100-879X',
                    'journal_eissn': '0100-879X',
                    'issue_suppl_number': None,
                    'attempts':
                        [
                            '/api/v1/attempts/1/',
                            '/api/v1/attempts/2/'
                        ],
                    'issue_suppl_volume': None,
                    'issue_volume': '31',
                    'resource_uri': '/api/v1/packages/1/',
                    'id': 1,
                    'issue_number': '1',
                    'tickets': [
                            '/api/v1/tickets/11/',
                            '/api/v1/tickets/12/']
                })<|MERGE_RESOLUTION|>--- conflicted
+++ resolved
@@ -22,9 +22,6 @@
         self.req.path = "/api/v1/attempts/1/"
         renderer.request = self.req
 
-<<<<<<< HEAD
-        self.assertEqual(renderer.format_response(data), expected)
-=======
         self.assertEqual(renderer.add_meta(data), {
                 'meta':
                     {
@@ -46,7 +43,6 @@
                             'resource_uri': '/api/v1/attempts/1/'
                         }
                        ]})
->>>>>>> 07e38446
 
     def test_format_response_for_a_list_of_objects(self):
 
