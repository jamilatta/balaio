--- conflicted
+++ resolved
@@ -13,7 +13,121 @@
     def tearDown(self):
         testing.tearDown()
 
-<<<<<<< HEAD
+    def test_positive_int_or_zero_None(self):
+        renderer = GtwMetaFactory()
+        self.assertEqual(renderer._positive_int_or_zero(None), 0)
+
+    def test_int(self):
+        renderer = GtwMetaFactory()
+        self.assertEqual(renderer._positive_int_or_zero(10), 10)
+
+    def test_positive_int_or_zero_string_zero_len(self):
+        renderer = GtwMetaFactory()
+        self.assertEqual(renderer._positive_int_or_zero(''), 0)
+
+    def test_positive_int_or_zero_string(self):
+        renderer = GtwMetaFactory()
+        self.assertEqual(renderer._positive_int_or_zero('10'), 10)
+
+    def test_positive_int_or_zero_string_negative(self):
+        renderer = GtwMetaFactory()
+        self.assertEqual(renderer._positive_int_or_zero('-10'), 0)
+
+    def test_positive_int_or_zero_negative(self):
+        renderer = GtwMetaFactory()
+        self.assertEqual(renderer._positive_int_or_zero(-10), 0)
+
+    def test_positive_int_or_zero_string_not_number(self):
+        renderer = GtwMetaFactory()
+        self.assertEqual(renderer._positive_int_or_zero('bla'), 0)
+
+    def test_previous_offset_offset_None_limit_None(self):
+        renderer = GtwMetaFactory()
+        self.req.path = "/api/v1/attempts/"
+        renderer.request = self.req
+        self.assertEqual(renderer._prev_offset(offset=0, limit=None), None)
+
+    def test_previous_offset_offset_None_limit_20(self):
+        renderer = GtwMetaFactory()
+        self.req.path = "/api/v1/attempts/"
+        renderer.request = self.req
+        self.assertEqual(renderer._prev_offset(offset=20, limit=None), 0)
+
+    def test_previous_offset_offset_0_limit_None(self):
+        renderer = GtwMetaFactory()
+        self.req.path = "/api/v1/attempts/"
+        renderer.request = self.req
+        self.assertEqual(renderer._prev_offset(offset=0, limit=None), None)
+
+    def test_previous_offset_offset_0_limit_20(self):
+        renderer = GtwMetaFactory()
+        self.req.path = "/api/v1/attempts/"
+        renderer.request = self.req
+        self.assertEqual(renderer._prev_offset(offset=0, limit=20), None)
+
+    def test_previous_offset_offset_20_limit_None(self):
+        renderer = GtwMetaFactory()
+        self.req.path = "/api/v1/attempts/"
+        renderer.request = self.req
+        self.assertEqual(renderer._prev_offset(offset=20, limit=None), 0)
+
+    def test_previous_offset_offset_20_limit_20(self):
+        renderer = GtwMetaFactory()
+        self.req.path = "/api/v1/attempts/"
+        renderer.request = self.req
+        self.assertEqual(renderer._prev_offset(offset=20, limit=20), 0)
+
+    def test_next_offset_offset_None_limit_None(self):
+        renderer = GtwMetaFactory()
+        self.req.path = "/api/v1/attempts/"
+        renderer.request = self.req
+        self.assertEqual(renderer._next_offset(offset=None, limit=None, total=100), 20)
+
+    def test_next_offset_offset_None_limit_40(self):
+        renderer = GtwMetaFactory()
+        self.req.path = "/api/v1/attempts/"
+        renderer.request = self.req
+        self.assertEqual(renderer._next_offset(offset=None, limit=40, total=100), 40)
+
+    def test_next_offset_offset_50_limit_50(self):
+        renderer = GtwMetaFactory()
+        self.req.path = "/api/v1/attempts/"
+        renderer.request = self.req
+        self.assertEqual(renderer._next_offset(offset=50, limit=50, total=101), 100)
+
+    def test_next_offset_offset_20_limit_20_total_39(self):
+        renderer = GtwMetaFactory()
+        self.req.path = "/api/v1/attempts/"
+        renderer.request = self.req
+        self.assertEqual(renderer._next_offset(offset=20, limit=20, total=39), None)
+
+    def test_next_offset_offset_20_limit_20_total_40(self):
+        renderer = GtwMetaFactory()
+        self.req.path = "/api/v1/attempts/"
+        renderer.request = self.req
+        self.assertEqual(renderer._next_offset(offset=20, limit=20, total=40), 40)
+
+    def test_next_offset_offset_20_limit_20_total_41(self):
+        renderer = GtwMetaFactory()
+        self.req.path = "/api/v1/attempts/"
+        renderer.request = self.req
+        self.assertEqual(renderer._next_offset(offset=20, limit=20, total=41), 40)
+
+    def test_current_resource_path(self):
+        from pyramid.interfaces import IRoutesMapper
+        route = DummyRoute('/1/2/3')
+        mapper = DummyRoutesMapper(route=route)
+        self.req.matched_route = route
+        self.req.matchdict = {}
+        self.req.script_name = '/script_name'
+        self.req.registry.registerUtility(mapper, IRoutesMapper)
+
+        renderer = GtwMetaFactory()
+        renderer.request = self.req
+        result = renderer._current_resource_path({'foo': 'bar'}, limit=15, offset=50)
+
+        self.assertEqual(result, '/script_name/1/2/3?foo=bar&limit=15&offset=50')
+
     def test_format_response_for_a_single_object(self):
         data = AttemptStub().to_dict()
         expected = data
@@ -21,201 +135,45 @@
 
         renderer = GtwMetaFactory()
         self.req.path = "/api/v1/attempts/1/"
-=======
-    def test_int_None(self):
-        renderer = GtwMetaFactory()
-        self.assertEqual(renderer._N(None), 0)
-
-    def test_int(self):
-        renderer = GtwMetaFactory()
-        self.assertEqual(renderer._N(10), 10)
-
-    def test_int_string_zero_len(self):
-        renderer = GtwMetaFactory()
-        self.assertEqual(renderer._N(''), 0)
-
-    def test_int_string(self):
-        renderer = GtwMetaFactory()
-        self.assertEqual(renderer._N('10'), 10)
-
-    def test_int_string_negative(self):
-        renderer = GtwMetaFactory()
-        self.assertEqual(renderer._N('-10'), 0)
-
-    def test_int_negative(self):
-        renderer = GtwMetaFactory()
-        self.assertEqual(renderer._N(-10), 0)
-
-    def test_int_string_not_number(self):
-        renderer = GtwMetaFactory()
-        self.assertEqual(renderer._N('bla'), 0)
-
-    def test_previous_offset_offset_None_limit_None(self):
-        renderer = GtwMetaFactory()
-        self.req.path = "/api/v1/attempts/"
-        renderer.request = self.req
-        self.assertEqual(renderer._prev_offset(offset=0, limit=None), None)
-
-    def test_previous_offset_offset_None_limit_20(self):
-        renderer = GtwMetaFactory()
-        self.req.path = "/api/v1/attempts/"
-        renderer.request = self.req
-        self.assertEqual(renderer._prev_offset(offset=20, limit=None), 0)
-
-    def test_previous_offset_offset_0_limit_None(self):
-        renderer = GtwMetaFactory()
-        self.req.path = "/api/v1/attempts/"
-        renderer.request = self.req
-        self.assertEqual(renderer._prev_offset(offset=0, limit=None), None)
-
-    def test_previous_offset_offset_0_limit_20(self):
-        renderer = GtwMetaFactory()
-        self.req.path = "/api/v1/attempts/"
-        renderer.request = self.req
-        self.assertEqual(renderer._prev_offset(offset=0, limit=20), None)
-
-    def test_previous_offset_offset_20_limit_None(self):
-        renderer = GtwMetaFactory()
-        self.req.path = "/api/v1/attempts/"
-        renderer.request = self.req
-        self.assertEqual(renderer._prev_offset(offset=20, limit=None), 0)
-
-    def test_previous_offset_offset_20_limit_20(self):
-        renderer = GtwMetaFactory()
-        self.req.path = "/api/v1/attempts/"
-        renderer.request = self.req
-        self.assertEqual(renderer._prev_offset(offset=20, limit=20), 0)
-
-    def test_next_offset_offset_None_limit_None(self):
-        renderer = GtwMetaFactory()
-        self.req.path = "/api/v1/attempts/"
-        renderer.request = self.req
-        self.assertEqual(renderer._next_offset(offset=None, limit=None, total=100), 20)
-
-    def test_next_offset_offset_None_limit_40(self):
-        renderer = GtwMetaFactory()
-        self.req.path = "/api/v1/attempts/"
-        renderer.request = self.req
-        self.assertEqual(renderer._next_offset(offset=None, limit=40, total=100), 40)
-
-    def test_next_offset_offset_50_limit_50(self):
-        renderer = GtwMetaFactory()
-        self.req.path = "/api/v1/attempts/"
-        renderer.request = self.req
-        self.assertEqual(renderer._next_offset(offset=50, limit=50, total=101), 100)
-
-    def test_next_offset_offset_20_limit_20_total_39(self):
-        renderer = GtwMetaFactory()
-        self.req.path = "/api/v1/attempts/"
-        renderer.request = self.req
-        self.assertEqual(renderer._next_offset(offset=20, limit=20, total=39), None)
-
-    def test_next_offset_offset_20_limit_20_total_40(self):
-        renderer = GtwMetaFactory()
-        self.req.path = "/api/v1/attempts/"
-        renderer.request = self.req
-        self.assertEqual(renderer._next_offset(offset=20, limit=20, total=40), 40)
-
-    def test_next_offset_offset_20_limit_20_total_41(self):
-        renderer = GtwMetaFactory()
-        self.req.path = "/api/v1/attempts/"
-        renderer.request = self.req
-        self.assertEqual(renderer._next_offset(offset=20, limit=20, total=41), 40)
-
-    def test_add_meta_without_reference_list(self):
+        renderer.request = self.req
+
+        self.assertEqual(renderer.format_response(data), 
+                        expected
+                       )
+
+    def test_format_response_for_a_list_of_objects(self):
+        
         data = {'limit': 20,
                 'offset': 0,
                 'total': 200,
-                'objects': [AttemptStub().to_dict()]
-                }
-        self.req.path = "/api/v1/attempts/"
-        self.config.add_route('list_attempt', '/api/v1/attempts/')
-
-        renderer = GtwMetaFactory()
->>>>>>> 79d1eac2
-        renderer.request = self.req
-        renderer._current_resource_path = lambda *args, **kwargs: None
-
-<<<<<<< HEAD
-        self.assertEqual(renderer.format_response(data), 
-                        expected
-                       )
-=======
-        self.assertEqual(renderer.add_meta(data), {
-                'meta':
-                    {
+                'objects': [{'id':1, 'data':1}]}
+
+        self.req.path = "/api/v1/packages/"
+        self.config.add_route('Attempt', '/api/v1/attempts/{id}/')
+        self.config.add_route('Ticket', '/api/v1/tickets/{id}/')
+
+        renderer = GtwMetaFactory()
+        renderer.request = self.req
+        renderer._current_resource_path = lambda *args, **kwargs: self.req.path + '?limit=20&offset=20' 
+
+        self.assertEqual(renderer.format_response(data), {
+                'meta':{
                         'total': 200,
                         'limit': 20,
                         'offset': 0,
+                        'next': "/api/v1/packages/?limit=20&offset=20",
                         'previous': None,
-                        'next': None,
-
-                    },
+                        },
                 'objects':
                     [
-                        {
-                            'collection_uri': '/api/v1/collection/xxx/',
-                            'filepath': '/tmp/foo/bar.zip',
-                            'finished_at': None,
-                            'articlepkg_id': 1,
-                            'is_valid': True,
-                            'started_at': '2013-09-18 14:11:04.129956',
-                            'id': 1,
-                            'package_checksum': 'ol9j27n3f52kne7hbn',
-                            'resource_uri': '/api/v1/attempts/1/'
+                        {'id':1, 
+                            'data':1,
+                            'resource_uri': '/api/v1/packages/1/'
                         }
-                       ]})
->>>>>>> 79d1eac2
-
-    def test_format_response_for_a_list_of_objects(self):
-
-        data = {'limit': 20,
-                'offset': 0,
-                'total': 200,
-                'filters': {'journal_pissn': '0100-879X'},
-                'objects': [ArticlePkgStub().to_dict()]}
-
-        renderer = GtwMetaFactory()
-        self.req.path = "/api/v1/packages/"
-        self.config.add_route('list_package', '/api/v1/packages/')
-        self.config.add_route('list_attempt', '/api/v1/attempts/')
-        self.config.add_route('Attempt', '/api/v1/attempts/{id}/')
-        self.config.add_route('Ticket', '/api/v1/tickets/{id}/')
-
-        renderer.request = self.req
-        renderer._current_resource_path = lambda *args, **kwargs: None
-
-        self.assertEqual(renderer.format_response(data), {
-                'meta':
-                    {
-                        'total': 200,
-                        'limit': 20,
-                        'offset': 0,
-                        'next': None,
-                        'previous': None,
-                    },
-                'objects':
-                    [
-                        {
-                            'journal_pissn': '0100-879X',
-                            'journal_eissn': '0100-879X',
-                            'issue_suppl_number': None,
-                            'attempts':
-                                [
-                                    '/api/v1/attempts/1/',
-                                    '/api/v1/attempts/2/'
-                                ],
-                            'issue_suppl_volume': None,
-                            'issue_volume': '31',
-                            'resource_uri': '/api/v1/packages/1/',
-                            'id': 1,
-                            'issue_number': '1',
-                            'tickets': ['/api/v1/tickets/11/',
-                                    '/api/v1/tickets/12/']
-                        }
-                    ]})
-
-    def test_add_resource_without_related_resources(self):
+                    ]
+                    })
+
+    def test_add_resource_to_object_without_related_resources(self):
         data = {
                     'collection_uri': '/api/v1/collection/xxx/',
                     'filepath': '/tmp/foo/bar.zip',
@@ -225,32 +183,24 @@
                     'started_at': '2013-09-18 14:11:04.129956',
                     'id': 1,
                     'package_checksum': 'ol9j27n3f52kne7hbn',
-                    
                 }
-
-        renderer = GtwMetaFactory()
-        self.req.path = "/api/v1/attempts/"
-        renderer.request = self.req
-
-<<<<<<< HEAD
-        self.assertEqual(renderer.add_resource_uri(data), 
-=======
-        self.assertEqual(renderer.add_current_resource_path(data), [
->>>>>>> 79d1eac2
-                {
-                    'collection_uri': '/api/v1/collection/xxx/',
-                    'filepath': '/tmp/foo/bar.zip',
-                    'finished_at': None,
-                    'articlepkg_id': 1,
-                    'is_valid': True,
-                    'started_at': '2013-09-18 14:11:04.129956',
-                    'id': 1,
-                    'package_checksum': 'ol9j27n3f52kne7hbn',
-                    'resource_uri':'/api/v1/attempts/1/'
-                })
+        expected = {'resource_uri': '/api/v1/attempts/1/'}
+        expected.update(data)
+
+        renderer = GtwMetaFactory()
+        self.req.path = "/api/v1/attempts/"
+        renderer.request = self.req
+
+        self.assertEqual(renderer.add_resource_uri(data), expected)
 
     def test_add_resource_to_object_which_has_related_resources(self):
         data = ArticlePkgStub().to_dict()
+        expected = {}
+        expected.update(data)
+        expected.update({'tickets':  ['/api/v1/tickets/11/', '/api/v1/tickets/12/']})
+        expected.update({'attempts': ['/api/v1/attempts/1/', '/api/v1/attempts/2/']})
+        expected.update({'resource_uri': '/api/v1/packages/1/'})
+        del expected['related_resources']
 
         renderer = GtwMetaFactory()
         self.req.path = "/api/v1/packages/"
@@ -258,66 +208,6 @@
         self.config.add_route('Ticket', '/api/v1/tickets/{id}/')
 
         renderer.request = self.req
-
-        self.assertEqual(renderer.format_response(data), 
-                {
-                    'journal_pissn': '0100-879X',
-                    'journal_eissn': '0100-879X',
-                    'issue_suppl_number': None,
-                    'attempts':
-                        [
-                            '/api/v1/attempts/1/',
-                            '/api/v1/attempts/2/'
-                        ],
-                    'issue_suppl_volume': None,
-                    'issue_volume': '31',
-                    'resource_uri': '/api/v1/packages/1/',
-                    'id': 1,
-<<<<<<< HEAD
-                    'issue_number': '1',
-                    'tickets': [
-                            '/api/v1/tickets/11/',
-                            '/api/v1/tickets/12/']
-                })
-=======
-                    'issue_number': '1'
-                }])
-
-    def test_translate_ref_without_itens(self):
-        data = []
-
-        renderer = GtwMetaFactory()
-        self.req.path = "/api/v1/packages/"
-        self.config.add_route('Attempt', '/api/v1/attempts/{id}/')
-
-        renderer.request = self.req
-
-        self.assertEqual(renderer.translate_ref(data), [])
-
-    def test_translate_ref(self):
-        data = [['Attempt', '1'], ['Attempt', '2'], ['Attempt', '3']]
-
-        renderer = GtwMetaFactory()
-        self.req.path = "/api/v1/packages/"
-        self.config.add_route('Attempt', '/api/v1/attempts/{id}/')
-
-        renderer.request = self.req
-
-        self.assertEqual(renderer.translate_ref(data), ['/api/v1/attempts/1/',
-            '/api/v1/attempts/2/', '/api/v1/attempts/3/'])
-
-    def test_current_resource_path(self):
-        from pyramid.interfaces import IRoutesMapper
-        route = DummyRoute('/1/2/3')
-        mapper = DummyRoutesMapper(route=route)
-        self.req.matched_route = route
-        self.req.matchdict = {}
-        self.req.script_name = '/script_name'
-        self.req.registry.registerUtility(mapper, IRoutesMapper)
-
-        renderer = GtwMetaFactory()
-        renderer.request = self.req
-        result = renderer._current_resource_path({'foo': 'bar'}, limit=15, offset=50)
-
-        self.assertEqual(result, '/script_name/1/2/3?foo=bar&limit=15&offset=50')
->>>>>>> 79d1eac2
+        renderer._current_resource_path = lambda *args, **kwargs: None
+
+        self.assertEqual(renderer.add_resource_uri(data), expected)
