import json
import mocker
from StringIO import StringIO
from xml.etree.ElementTree import ElementTree


class FundingCheckingPipeTest(mocker.MockerTestCase):

    def _make_pipe(self, *args, **kwargs):
        from balaio.validator import FundingCheckingPipe
        return FundingCheckingPipe(*args, **kwargs)

    def _make_data(self, xml_string='<root><journal-title>Revista Brasileira ...</journal-title></root>'):
        etree = ElementTree()
        xml = etree.parse(StringIO(xml_string))

        attempt = self.mocker.mock()
        pkg_analyzer = self.mocker.mock()

        pkg_analyzer.xml
        self.mocker.result(xml)

        return (attempt, pkg_analyzer)

    def _validate(self, xml_string):
        mock_manager = self.mocker.mock()
        mock_notifier = self.mocker.mock()

        mock_notifier()
        self.mocker.result(mock_notifier)

        mock_manager()
        self.mocker.result(mock_manager)

        data = self._make_data(xml_string)
        self.mocker.replay()

        pipe = self._make_pipe(data, mock_manager, mock_notifier)
        return pipe.validate(data[1])

    def test_no_funding_group_and_no_ack(self):
        expected = ['w', 'no funding-group and no ack']

        self.assertEquals(
            expected,
            self._validate('<root></root>'))

    def test_no_funding_group_and_ack_has_no_number(self):
        expected = ['ok', '<ack>acknowle<sub />dgements</ack>']

        self.assertEquals(
            expected,
            self._validate('<root><ack>acknowle<sub/>dgements</ack></root>'))

    def test_no_funding_group_and_ack_has_number(self):
        expected = ['e', '<ack>acknowledgements<p>1234</p></ack>']

        self.assertEquals(
            expected,
            self._validate('<root><ack>acknowledgements<p>1234</p></ack></root>'))

    def test_funding_group(self):
        expected = ['ok', '<funding-group>funding data</funding-group>']

        self.assertEquals(expected, self._validate('<root><ack>acknowledgements<funding-group>funding data</funding-group></ack></root>'))


class AbbrevJournalTitleValidationPipeTest(mocker.MockerTestCase):

    def _make_pipe(self, *args, **kwargs):
        from balaio.validator import AbbrevJournalTitleValidationPipe
        return AbbrevJournalTitleValidationPipe(*args, **kwargs)

    def _make_data(self, xml_string='<root><journal-title>Revista Brasileira ...</journal-title></root>'):

        etree = ElementTree()
        xml = etree.parse(StringIO(xml_string))

        attempt = self.mocker.mock()
        pkg_analyzer = self.mocker.mock()

        pkg_analyzer.xml
        self.mocker.result(xml)

        pkg_analyzer.meta
        self.mocker.result({'journal_title': 'Revista Brasileira ...'})

        return (attempt, pkg_analyzer)

    def _validate(self, xml_string, manager_result='{"journal-title":"Revista Brasileira ...", "title_iso": "Rev. Bras. ????"}'):
        mock_manager = self.mocker.mock()
        mock_notifier = self.mocker.mock()

        mock_notifier()
        self.mocker.result(mock_notifier)

        mock_manager()
        self.mocker.result(mock_manager)

        mock_manager.journal('Revista Brasileira ...', 'title')
        self.mocker.result(json.load(StringIO(manager_result)))

        data = self._make_data(xml_string)
        self.mocker.replay()

        pipe = self._make_pipe(data, mock_manager, mock_notifier)
        return pipe.validate(data[1])

    def test_abbrev_journal_title_is_valid(self):
        expected = ['ok', 'Rev. Bras. ????']

        self.assertEquals(
            expected,
            self._validate('<root><journal-meta><abbrev-journal-title abbrev-type="publisher">Rev. Bras. ????</abbrev-journal-title></journal-meta></root>'))

    def test_abbrev_journal_title_not_found_in_xml(self):
        expected = ['e', './/journal-meta/abbrev-journal-title[@abbrev-type="publisher"] not found in XML']
        self.assertEquals(
            expected,
            self._validate('<root><abbrev-journal-title>titulo abreviado</abbrev-journal-title></root>'))

    def test_abbrev_journal_title_not_found_in_manager(self):
        expected = ['e', 'title_iso not found in Manager']

        self.assertEquals(
            expected,
            self._validate('<root><journal-meta><abbrev-journal-title abbrev-type="publisher">Rev. Bras. ????</abbrev-journal-title></journal-meta></root>', '{"journal-title":"Revista Brasileira ..."}'))

    def test_abbrev_journal_title_not_matched(self):
        expected = ['e', 'Data in XML and Manager do not match.\nData in Manager: Rev. Bras. ????\nData in XML: Rev Bras ????']

        self.assertEquals(
            expected,
            self._validate('<root><journal-meta><abbrev-journal-title abbrev-type="publisher">Rev Bras ????</abbrev-journal-title></journal-meta></root>'))


<<<<<<< HEAD
class NLMJournalTitleValidationPipeTest(mocker.MockerTestCase):

    def _make_pipe(self, *args, **kwargs):
        from balaio.validator import NLMJournalTitleValidationPipe
        return NLMJournalTitleValidationPipe(*args, **kwargs)

    def _make_data(self, xml_string='<root><journal-title>Revista Brasileira ...</journal-title></root>'):

=======
class ISSNCheckingPipeTest(mocker.MockerTestCase):

    def _make_pipe(self, *args, **kwargs):
        from balaio.validator import ISSNCheckingPipe
        return ISSNCheckingPipe(*args, **kwargs)

    def _make_data(self, xml_string='<root></root>'):
>>>>>>> 8949c0d4
        etree = ElementTree()
        xml = etree.parse(StringIO(xml_string))

        attempt = self.mocker.mock()
        pkg_analyzer = self.mocker.mock()

        pkg_analyzer.xml
        self.mocker.result(xml)

<<<<<<< HEAD
        pkg_analyzer.meta
        self.mocker.result({'journal_title': 'Revista Brasileira ...'})

        return (attempt, pkg_analyzer)

    def _validate(self, xml_string, manager_result='{"journal-title":"Revista Brasileira ...", "medline_title": "Rev. Bras. ????"}'):
=======
        return (attempt, pkg_analyzer)

    def _validate(self, xml_string):
>>>>>>> 8949c0d4
        mock_manager = self.mocker.mock()
        mock_notifier = self.mocker.mock()

        mock_notifier()
        self.mocker.result(mock_notifier)

        mock_manager()
        self.mocker.result(mock_manager)

<<<<<<< HEAD
        mock_manager.journal('Revista Brasileira ...', 'title')
        self.mocker.result(json.load(StringIO(manager_result)))

=======
>>>>>>> 8949c0d4
        data = self._make_data(xml_string)
        self.mocker.replay()

        pipe = self._make_pipe(data, mock_manager, mock_notifier)
        return pipe.validate(data[1])

<<<<<<< HEAD
    def test_nlm_journal_title_is_valid(self):
        expected = ['ok', 'Rev. Bras. ????']

        self.assertEquals(
            expected,
            self._validate('<root><journal-meta><journal-id journal-id-type="nlm-ta">Rev. Bras. ????</journal-id></journal-meta></root>'))

    def test_nlm_journal_not_found_in_xml_and_not_found_in_manager(self):
        expected = ['ok', '']
        self.assertEquals(
            expected,
            self._validate('<root><abbrev-journal-title>titulo abreviado</abbrev-journal-title></root>', '{"journal-title":"Revista Brasileira ..."}'))

    def test_nlm_journal_title_not_found_in_xml(self):
        expected = ['e', './/journal-meta/journal-id[@journal-id-type="nlm-ta"] not found in XML']
        self.assertEquals(
            expected,
            self._validate('<root><abbrev-journal-title>titulo abreviado</abbrev-journal-title></root>'))

    def test_nlm_journal_title_not_found_in_manager(self):
        expected = ['e', 'medline_title not found in Manager']

        self.assertEquals(
            expected,
            self._validate('<root><journal-meta><journal-id journal-id-type="nlm-ta">Rev. Bras. ????</journal-id></journal-meta></root>', '{"journal-title":"Revista Brasileira ..."}'))

    def test_nlm_journal_title_not_matched(self):
        expected = ['e', 'Data in XML and Manager do not match.\nData in Manager: Rev. Bras. ????\nData in XML: Rev Bras ????']

        self.assertEquals(
            expected,
            self._validate('<root><journal-meta><journal-id journal-id-type="nlm-ta">Rev Bras ????</journal-id></journal-meta></root>'))
=======
    def test_pipe_issn_with_one_valid_ISSN(self):
        expected = ['ok', '']

        self.assertEquals(
            self._validate("<root><issn pub-type='epub'>0102-6720</issn></root>"), expected)

    def test_pipe_issn_with_one_invalid_ISSN(self):
        expected = ['e', 'neither eletronic ISSN nor print ISSN are valid']

        self.assertEquals(
            self._validate("<root><issn pub-type='ppub'>1234-1234</issn></root>"), expected)

    def test_pipe_issn_with_two_valid_ISSN_eletronic_and_print(self):
        expected = ['ok', '']

        self.assertEquals(
            self._validate("<root><issn pub-type='ppub'>0100-879X</issn><issn pub-type='epub'>1414-431X</issn></root>"), expected)

    def test_pipe_issn_with_strange_ISSN(self):
        expected = ['e', 'neither eletronic ISSN nor print ISSN are valid']

        self.assertEquals(
            self._validate("<root><issn pub-type='ppub'>01ols0-OIN</issn></root>"), expected)

    def test_pipe_issn_with_one_strange_ISSN_and_one_valid_ISSN(self):
        expected = ['ok', '']

        self.assertEquals(
            self._validate("<root><issn pub-type='ppub'>01ols0-OIN</issn><issn pub-type='epub'>1414-431X</issn></root>"), expected)
>>>>>>> 8949c0d4
<|MERGE_RESOLUTION|>--- conflicted
+++ resolved
@@ -3,14 +3,18 @@
 from StringIO import StringIO
 from xml.etree.ElementTree import ElementTree
 
-
-class FundingCheckingPipeTest(mocker.MockerTestCase):
-
-    def _make_pipe(self, *args, **kwargs):
-        from balaio.validator import FundingCheckingPipe
-        return FundingCheckingPipe(*args, **kwargs)
+from balaio import validator
+from balaio import notifier
+
+
+class FundingValidationPipeTest(mocker.MockerTestCase):
+
+    def _make_pipe(self, *args, **kwargs):
+        from balaio.validator import FundingValidationPipe
+        return FundingValidationPipe(*args, **kwargs)
 
     def _make_data(self, xml_string='<root><journal-title>Revista Brasileira ...</journal-title></root>'):
+
         etree = ElementTree()
         xml = etree.parse(StringIO(xml_string))
 
@@ -134,7 +138,59 @@
             self._validate('<root><journal-meta><abbrev-journal-title abbrev-type="publisher">Rev Bras ????</abbrev-journal-title></journal-meta></root>'))
 
 
-<<<<<<< HEAD
+class ISSNValidationPipeTest(mocker.MockerTestCase):
+
+    def _make_pipe(self, *args, **kwargs):
+        from balaio.validator import ISSNValidationPipe
+        return ISSNValidationPipe(*args, **kwargs)
+
+    def _make_data(self, xml_string='<root></root>'):
+        etree = ElementTree()
+        xml = etree.parse(StringIO(xml_string))
+
+        attempt = self.mocker.mock()
+        pkg_analyzer = self.mocker.mock()
+
+        pkg_analyzer.xml
+        self.mocker.result(xml)
+
+        return (attempt, pkg_analyzer)
+
+    def _validate(self, xml_string):
+        mock_manager = self.mocker.mock()
+        mock_notifier = self.mocker.mock()
+
+        mock_notifier()
+        self.mocker.result(mock_notifier)
+
+        mock_manager()
+        self.mocker.result(mock_manager)
+
+        data = self._make_data(xml_string)
+        self.mocker.replay()
+
+        pipe = self._make_pipe(data, mock_manager, mock_notifier)
+        return pipe.validate(data[1])
+
+    def test_pipe_issn_with_one_valid_ISSN(self):
+        expected = ['ok', '']
+
+        self.assertEquals(
+            self._validate("<root><issn pub-type='epub'>0102-6720</issn></root>"), expected)
+
+    def test_pipe_issn_with_one_invalid_ISSN(self):
+        expected = ['e', 'neither eletronic ISSN nor print ISSN are valid']
+
+        self.assertEquals(
+            self._validate("<root><issn pub-type='ppub'>1234-1234</issn></root>"), expected)
+
+    def test_pipe_issn_with_two_valid_ISSN_eletronic_and_print(self):
+        expected = ['ok', '']
+
+        self.assertEquals(
+            self._validate("<root><issn pub-type='ppub'>0100-879X</issn><issn pub-type='epub'>1414-431X</issn></root>"), expected)
+
+
 class NLMJournalTitleValidationPipeTest(mocker.MockerTestCase):
 
     def _make_pipe(self, *args, **kwargs):
@@ -143,58 +199,39 @@
 
     def _make_data(self, xml_string='<root><journal-title>Revista Brasileira ...</journal-title></root>'):
 
-=======
-class ISSNCheckingPipeTest(mocker.MockerTestCase):
-
-    def _make_pipe(self, *args, **kwargs):
-        from balaio.validator import ISSNCheckingPipe
-        return ISSNCheckingPipe(*args, **kwargs)
-
-    def _make_data(self, xml_string='<root></root>'):
->>>>>>> 8949c0d4
-        etree = ElementTree()
-        xml = etree.parse(StringIO(xml_string))
-
-        attempt = self.mocker.mock()
-        pkg_analyzer = self.mocker.mock()
-
-        pkg_analyzer.xml
-        self.mocker.result(xml)
-
-<<<<<<< HEAD
+        etree = ElementTree()
+        xml = etree.parse(StringIO(xml_string))
+
+        attempt = self.mocker.mock()
+        pkg_analyzer = self.mocker.mock()
+
+        pkg_analyzer.xml
+        self.mocker.result(xml)
+
         pkg_analyzer.meta
         self.mocker.result({'journal_title': 'Revista Brasileira ...'})
 
         return (attempt, pkg_analyzer)
 
     def _validate(self, xml_string, manager_result='{"journal-title":"Revista Brasileira ...", "medline_title": "Rev. Bras. ????"}'):
-=======
-        return (attempt, pkg_analyzer)
-
-    def _validate(self, xml_string):
->>>>>>> 8949c0d4
-        mock_manager = self.mocker.mock()
-        mock_notifier = self.mocker.mock()
-
-        mock_notifier()
-        self.mocker.result(mock_notifier)
-
-        mock_manager()
-        self.mocker.result(mock_manager)
-
-<<<<<<< HEAD
+        mock_manager = self.mocker.mock()
+        mock_notifier = self.mocker.mock()
+
+        mock_notifier()
+        self.mocker.result(mock_notifier)
+
+        mock_manager()
+        self.mocker.result(mock_manager)
+
         mock_manager.journal('Revista Brasileira ...', 'title')
         self.mocker.result(json.load(StringIO(manager_result)))
 
-=======
->>>>>>> 8949c0d4
-        data = self._make_data(xml_string)
-        self.mocker.replay()
-
-        pipe = self._make_pipe(data, mock_manager, mock_notifier)
-        return pipe.validate(data[1])
-
-<<<<<<< HEAD
+        data = self._make_data(xml_string)
+        self.mocker.replay()
+
+        pipe = self._make_pipe(data, mock_manager, mock_notifier)
+        return pipe.validate(data[1])
+
     def test_nlm_journal_title_is_valid(self):
         expected = ['ok', 'Rev. Bras. ????']
 
@@ -226,35 +263,4 @@
 
         self.assertEquals(
             expected,
-            self._validate('<root><journal-meta><journal-id journal-id-type="nlm-ta">Rev Bras ????</journal-id></journal-meta></root>'))
-=======
-    def test_pipe_issn_with_one_valid_ISSN(self):
-        expected = ['ok', '']
-
-        self.assertEquals(
-            self._validate("<root><issn pub-type='epub'>0102-6720</issn></root>"), expected)
-
-    def test_pipe_issn_with_one_invalid_ISSN(self):
-        expected = ['e', 'neither eletronic ISSN nor print ISSN are valid']
-
-        self.assertEquals(
-            self._validate("<root><issn pub-type='ppub'>1234-1234</issn></root>"), expected)
-
-    def test_pipe_issn_with_two_valid_ISSN_eletronic_and_print(self):
-        expected = ['ok', '']
-
-        self.assertEquals(
-            self._validate("<root><issn pub-type='ppub'>0100-879X</issn><issn pub-type='epub'>1414-431X</issn></root>"), expected)
-
-    def test_pipe_issn_with_strange_ISSN(self):
-        expected = ['e', 'neither eletronic ISSN nor print ISSN are valid']
-
-        self.assertEquals(
-            self._validate("<root><issn pub-type='ppub'>01ols0-OIN</issn></root>"), expected)
-
-    def test_pipe_issn_with_one_strange_ISSN_and_one_valid_ISSN(self):
-        expected = ['ok', '']
-
-        self.assertEquals(
-            self._validate("<root><issn pub-type='ppub'>01ols0-OIN</issn><issn pub-type='epub'>1414-431X</issn></root>"), expected)
->>>>>>> 8949c0d4
+            self._validate('<root><journal-meta><journal-id journal-id-type="nlm-ta">Rev Bras ????</journal-id></journal-meta></root>'))