--- conflicted
+++ resolved
@@ -1,3 +1,4 @@
+import json
 import mocker
 from StringIO import StringIO
 from xml.etree.ElementTree import ElementTree
@@ -63,16 +64,7 @@
 
         self.assertEquals(expected, self._validate('<root><ack>acknowledgements<funding-group>funding data</funding-group></ack></root>'))
 
-<<<<<<< HEAD
 
-class ISSNCheckingPipeTest(mocker.MockerTestCase):
-
-    def _make_pipe(self, *args, **kwargs):
-        from balaio.validator import ISSNCheckingPipe
-        return ISSNCheckingPipe(*args, **kwargs)
-
-    def _make_data(self, xml_string='<root></root>'):
-=======
 class AbbrevJournalTitleValidationPipeTest(mocker.MockerTestCase):
 
     def _make_pipe(self, *args, **kwargs):
@@ -81,7 +73,6 @@
 
     def _make_data(self, xml_string='<root><journal-title>Revista Brasileira ...</journal-title></root>'):
 
->>>>>>> 5d23e8be
         etree = ElementTree()
         xml = etree.parse(StringIO(xml_string))
 
@@ -91,18 +82,12 @@
         pkg_analyzer.xml
         self.mocker.result(xml)
 
-<<<<<<< HEAD
-        return (attempt, pkg_analyzer)
-
-    def _validate(self, xml_string):
-=======
         pkg_analyzer.meta
         self.mocker.result({'journal_title': 'Revista Brasileira ...'})
 
         return (attempt, pkg_analyzer)
 
     def _validate(self, xml_string, manager_result='{"journal-title":"Revista Brasileira ...", "title_iso": "Rev. Bras. ????"}'):
->>>>>>> 5d23e8be
         mock_manager = self.mocker.mock()
         mock_notifier = self.mocker.mock()
 
@@ -112,19 +97,77 @@
         mock_manager()
         self.mocker.result(mock_manager)
 
-<<<<<<< HEAD
-=======
         mock_manager.journal('Revista Brasileira ...', 'title')
         self.mocker.result(json.load(StringIO(manager_result)))
 
->>>>>>> 5d23e8be
         data = self._make_data(xml_string)
         self.mocker.replay()
 
         pipe = self._make_pipe(data, mock_manager, mock_notifier)
         return pipe.validate(data[1])
 
-<<<<<<< HEAD
+    def test_abbrev_journal_title_is_valid(self):
+        expected = ['ok', 'Rev. Bras. ????']
+
+        self.assertEquals(
+            expected,
+            self._validate('<root><journal-meta><abbrev-journal-title abbrev-type="publisher">Rev. Bras. ????</abbrev-journal-title></journal-meta></root>'))
+
+    def test_abbrev_journal_title_not_found_in_xml(self):
+        expected = ['e', './/journal-meta/abbrev-journal-title[@abbrev-type="publisher"] not found in XML']
+        self.assertEquals(
+            expected,
+            self._validate('<root><abbrev-journal-title>titulo abreviado</abbrev-journal-title></root>'))
+
+    def test_abbrev_journal_title_not_found_in_manager(self):
+        expected = ['e', 'title_iso not found in Manager']
+
+        self.assertEquals(
+            expected,
+            self._validate('<root><abbrev-journal-title>titulo abreviado</abbrev-journal-title></root>', '{"journal-title":"Revista Brasileira ..."}'))
+
+    def test_abbrev_journal_title_not_matched(self):
+        expected = ['e', 'Data in XML and Manager do not match.\nData in Manager: Rev. Bras. ????\nData in XML: Rev Bras ????']
+
+        self.assertEquals(
+            expected,
+            self._validate('<root><journal-meta><abbrev-journal-title abbrev-type="publisher">Rev Bras ????</abbrev-journal-title></journal-meta></root>'))
+
+
+class ISSNCheckingPipeTest(mocker.MockerTestCase):
+
+    def _make_pipe(self, *args, **kwargs):
+        from balaio.validator import ISSNCheckingPipe
+        return ISSNCheckingPipe(*args, **kwargs)
+
+    def _make_data(self, xml_string='<root></root>'):
+        etree = ElementTree()
+        xml = etree.parse(StringIO(xml_string))
+
+        attempt = self.mocker.mock()
+        pkg_analyzer = self.mocker.mock()
+
+        pkg_analyzer.xml
+        self.mocker.result(xml)
+
+        return (attempt, pkg_analyzer)
+
+    def _validate(self, xml_string):
+        mock_manager = self.mocker.mock()
+        mock_notifier = self.mocker.mock()
+
+        mock_notifier()
+        self.mocker.result(mock_notifier)
+
+        mock_manager()
+        self.mocker.result(mock_manager)
+
+        data = self._make_data(xml_string)
+        self.mocker.replay()
+
+        pipe = self._make_pipe(data, mock_manager, mock_notifier)
+        return pipe.validate(data[1])
+
     def test_pipe_issn_with_one_valid_ISSN(self):
         expected = ['ok', '']
 
@@ -153,32 +196,4 @@
         expected = ['ok', '']
 
         self.assertEquals(
-            self._validate("<root><issn pub-type='ppub'>01ols0-OIN</issn><issn pub-type='epub'>1414-431X</issn></root>"), expected)
-=======
-    def test_abbrev_journal_title_is_valid(self):
-        expected = ['ok', 'Rev. Bras. ????']
-
-        self.assertEquals(
-            expected,
-            self._validate('<root><journal-meta><abbrev-journal-title abbrev-type="publisher">Rev. Bras. ????</abbrev-journal-title></journal-meta></root>'))
-
-    def test_abbrev_journal_title_not_found_in_xml(self):
-        expected = ['e', './/journal-meta/abbrev-journal-title[@abbrev-type="publisher"] not found in XML']
-        self.assertEquals(
-            expected,
-            self._validate('<root><abbrev-journal-title>titulo abreviado</abbrev-journal-title></root>'))
-
-    def test_abbrev_journal_title_not_found_in_manager(self):
-        expected = ['e', 'title_iso not found in Manager']
-
-        self.assertEquals(
-            expected,
-            self._validate('<root><abbrev-journal-title>titulo abreviado</abbrev-journal-title></root>', '{"journal-title":"Revista Brasileira ..."}'))
-
-    def test_abbrev_journal_title_not_matched(self):
-        expected = ['e', 'Data in XML and Manager do not match.\nData in Manager: Rev. Bras. ????\nData in XML: Rev Bras ????']
-
-        self.assertEquals(
-            expected,
-            self._validate('<root><journal-meta><abbrev-journal-title abbrev-type="publisher">Rev Bras ????</abbrev-journal-title></journal-meta></root>'))
->>>>>>> 5d23e8be
+            self._validate("<root><issn pub-type='ppub'>01ols0-OIN</issn><issn pub-type='epub'>1414-431X</issn></root>"), expected)