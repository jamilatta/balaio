# coding: utf-8
import unittest
import mocker

from balaio import validator
from balaio.tests.doubles import *


#
# Module level constants
#
class ConstantsTests(unittest.TestCase):

    def test_STATUS_OK_value(self):
        self.assertEqual(validator.STATUS_OK, 'ok')

    def test_STATUS_WARNING_value(self):
        self.assertEqual(validator.STATUS_WARNING, 'warning')

    def test_STATUS_ERROR_value(self):
        self.assertEqual(validator.STATUS_ERROR, 'error')


#
# Pipes
#
class SetupPipeTests(mocker.MockerTestCase):

    def _makeOne(self, data, **kwargs):
        from balaio import utils
        _scieloapi = kwargs.get('_scieloapi', ScieloAPIClientStub())
        _notifier = kwargs.get('_notifier', NotifierStub())
        _sapi_tools = kwargs.get('_sapi_tools', get_ScieloAPIToolbeltStubModule())
        _pkg_analyzer = kwargs.get('_pkg_analyzer', PackageAnalyzerStub)
        _issn_validator = kwargs.get('_issn_validator', utils.is_valid_issn)

        vpipe = validator.SetupPipe(data)
        vpipe.configure(_scieloapi=_scieloapi,
                        _notifier=_notifier,
                        _sapi_tools=_sapi_tools,
                        _pkg_analyzer=_pkg_analyzer,
                        _issn_validator=_issn_validator)
        return vpipe

    def test_transform_returns_right_datastructure(self):
        """
        The right datastructure is a tuple in the form:
        (<models.Attempt>, <checkin.PackageAnalyzer>, <dict>)
        """
        data = "<root><issn pub-type='epub'>0102-6720</issn></root>"

        scieloapi = ScieloAPIClientStub()
        scieloapi.issues.filter = lambda print_issn=None, eletronic_issn=None, journal=None, volume=None, number=None, suppl_volume=None, suppl_number=None, limit=None: [{}]

        vpipe = self._makeOne(data, _scieloapi=scieloapi)

        result = vpipe.transform(AttemptStub())

        self.assertIsInstance(result, tuple)
        self.assertIsInstance(result[0], AttemptStub)
        self.assertIsInstance(result[1], PackageAnalyzerStub)
        # index 2 is the return data from scieloapi.journals.filter
        # so, testing its type actualy means nothing.
        self.assertEqual(len(result), 3)

    def test_fetch_journal_data_with_valid_criteria(self):
        """
        Valid criteria means a valid querystring param.
        See a list at http://ref.scielo.org/nssk38

        The behaviour defined by the Restful API is to
        ignore the query for invalid criteria, and so
        do we.
        """
        data = "<root><issn pub-type='epub'>0102-6720</issn></root>"
        scieloapi = ScieloAPIClientStub()
        scieloapi.journals.filter = lambda **kwargs: [{'foo': 'bar'}]

        vpipe = self._makeOne(data, _scieloapi=scieloapi)
        self.assertEqual(vpipe._fetch_journal_data({'print_issn': '1234-1234'}),
                         {'foo': 'bar'})

    def test_fetch_journal_data_with_unknown_issn_raises_ValueError(self):
        data = "<root><issn pub-type='epub'>0102-6720</issn></root>"
        scieloapi = ScieloAPIClientStub()
        scieloapi.journals.filter = lambda **kwargs: []

        sapi_tools = get_ScieloAPIToolbeltStubModule()

<<<<<<< HEAD
=======
        def _get_one(dataset):
            raise ValueError()
        sapi_tools.get_one = _get_one

        vpipe = self._makeOne(data, _scieloapi=scieloapi, _sapi_tools=sapi_tools)
        self.assertRaises(ValueError,
                          lambda: vpipe._fetch_journal_data({'print_issn': '1234-1234'}))

    def test_fetch_journal_data_with_valid_criteria(self):
        """
        Valid criteria means a valid querystring param.
        See a list at http://ref.scielo.org/nssk38

        The behaviour defined by the Restful API is to
        ignore the query for invalid criteria, and so
        do we.
        """
        data = "<root><issn pub-type='epub'>0102-6720</issn></root>"
        scieloapi = ScieloAPIClientStub()
        scieloapi.journals.filter = lambda **kwargs: [{'foo': 'bar'}]

        vpipe = self._makeOne(data, _scieloapi=scieloapi)
        self.assertEqual(vpipe._fetch_journal_data({'print_issn': '1234-1234'}),
                         {'foo': 'bar'})

    def test_fetch_journal_data_with_unknown_issn_raises_ValueError(self):
        data = "<root><issn pub-type='epub'>0102-6720</issn></root>"
        scieloapi = ScieloAPIClientStub()
        scieloapi.journals.filter = lambda **kwargs: []

        sapi_tools = get_ScieloAPIToolbeltStubModule()

>>>>>>> c9318a62
        def _get_one(dataset):
            raise ValueError()
        sapi_tools.get_one = _get_one

        vpipe = self._makeOne(data, _scieloapi=scieloapi, _sapi_tools=sapi_tools)
        self.assertRaises(ValueError,
                          lambda: vpipe._fetch_journal_data({'print_issn': '1234-1234'}))

    def test_fetch_journal_issue_data_with_valid_criteria(self):
        """
        Valid criteria means a valid querystring param.
        See a list at http://ref.scielo.org/nssk38

        The behaviour defined by the Restful API is to
        ignore the query for invalid criteria, and so
        do we.
        """
        data = "<root><issn pub-type='epub'>0102-6720</issn></root>"
        scieloapi = ScieloAPIClientStub()
        scieloapi.issues.filter = lambda **kwargs: [{'foo': 'bar'}]

        vpipe = self._makeOne(data, _scieloapi=scieloapi)
        self.assertEqual(vpipe._fetch_journal_and_issue_data({'print_issn': '0100-879X', 'volume': '30', 'number': '4'}),
                         {'foo': 'bar'})

    def test_transform_grants_valid_issn_before_fetching(self):
        stub_attempt = AttemptStub()
        stub_attempt.articlepkg.journal_pissn = '0100-879X'
        stub_attempt.articlepkg.journal_eissn = None
        stub_attempt.articlepkg.issue_volume = '30'
        stub_attempt.articlepkg.issue_number = '4'

        mock_issn_validator = self.mocker.mock()
        #mock_fetch_journal_data = self.mocker.mock()
        mock_fetch_journal_and_issue_data = self.mocker.mock()

        with self.mocker.order():
            mock_issn_validator('0100-879X')
            self.mocker.result(True)

            #mock_fetch_journal_data({'print_issn': '0100-879X'})
            #self.mocker.result({'foo': 'bar', 'resource_uri': '/api/...'})

            mock_fetch_journal_and_issue_data({'print_issn': '0100-879X', 'volume': '30', 'number': '4'})
            self.mocker.result({'foo': 'bar'})

            self.mocker.replay()

        data = "<root><issn pub-type='epub'>0102-6720</issn></root>"

        vpipe = self._makeOne(data)
        vpipe._issn_validator = mock_issn_validator
        #vpipe._fetch_journal_data = mock_fetch_journal_data
        vpipe._fetch_journal_and_issue_data = mock_fetch_journal_and_issue_data
        result = vpipe.transform(stub_attempt)


class JournalReferenceTypeValidationPipeTests(unittest.TestCase):

    def _makeOne(self, data, **kwargs):
        vpipe = validator.JournalReferenceTypeValidationPipe(data)

        _pkg_analyzer = kwargs.get('_pkg_analyzer', PackageAnalyzerStub)
        _notifier = kwargs.get('_notifier', NotifierStub())

        vpipe.configure(_pkg_analyzer=_pkg_analyzer,
                        _notifier=_notifier)
        return vpipe

    def _makePkgAnalyzerWithData(self, data):
        pkg_analyzer_stub = PackageAnalyzerStub()
        pkg_analyzer_stub._xml_string = data
        return pkg_analyzer_stub

    def test_valid_reference_list(self):
        expected = [validator.STATUS_OK, '']
        data = '''
            <root>
              <ref-list>
                <ref id="B23">
                  <element-citation publication-type="journal">
                    <person-group person-group-type="author">
                      <name>
                        <surname><![CDATA[Winkler]]></surname>
                        <given-names><![CDATA[JD]]></given-names>
                      </name>
                      <name>
                        <surname><![CDATA[Sánchez-Villagra]]></surname>
                        <given-names><![CDATA[MR]]></given-names>
                      </name>
                    </person-group>
                    <article-title xml:lang="en"><![CDATA[A nesting site and egg morphology of a Miocene turtle from Urumaco, Venezuela: evidence of marine adaptations in Pelomedusoides]]></article-title>
                    <source><![CDATA[Palaeontology]]></source>
                    <year>2013</year>
                    <volume>49</volume>
                    <page-range>641-46</page-range>
                  </element-citation>
                </ref>
              </ref-list>
            </root>'''

        vpipe = self._makeOne(data)
        pkg_analyzer_stub = self._makePkgAnalyzerWithData(data)

        self.assertEquals(
            vpipe.validate(pkg_analyzer_stub), expected)

    def test_valid_without_reference_list(self):
        expected = [validator.STATUS_WARNING, 'this xml does not have reference list']
        data = '''
            <root>
              <journal-meta>
                <journal-id>0001-3765</journal-id>
                <journal-title><![CDATA[Anais da Academia Brasileira de Ciências]]></journal-title>
                <abbrev-journal-title><![CDATA[An. Acad. Bras. Ciênc.]]></abbrev-journal-title>
                <issn>0001-3765</issn>
                <publisher>
                  <publisher-name><![CDATA[Academia Brasileira de Ciências]]></publisher-name>
                </publisher>
              </journal-meta>
              <ref-list></ref-list>
            </root>'''

        vpipe = self._makeOne(data)
        pkg_analyzer_stub = self._makePkgAnalyzerWithData(data)

        self.assertEquals(
            vpipe.validate(pkg_analyzer_stub), expected)

    def test_invalid_content_on_reference_list(self):
        expected = [validator.STATUS_ERROR, 'missing content on reference tags: source, article-title or year']
        data = '''
            <root>
              <ref-list>
                <ref id="B23">
                  <element-citation publication-type="journal">
                    <person-group person-group-type="author">
                      <name>
                        <surname><![CDATA[Winkler]]></surname>
                        <given-names><![CDATA[JD]]></given-names>
                      </name>
                      <name>
                        <surname><![CDATA[Sánchez-Villagra]]></surname>
                        <given-names><![CDATA[MR]]></given-names>
                      </name>
                    </person-group>
                    <article-title xml:lang="en"><![CDATA[A nesting site and egg morphology of a Miocene turtle from Urumaco, Venezuela: evidence of marine adaptations in Pelomedusoides]]></article-title>
                    <source><![CDATA[Palaeontology]]></source>
                    <year></year>
                    <volume>49</volume>
                    <page-range>641-46</page-range>
                  </element-citation>
                </ref>
              </ref-list>
            </root>'''

        vpipe = self._makeOne(data)
        pkg_analyzer_stub = self._makePkgAnalyzerWithData(data)

        self.assertEquals(
            vpipe.validate(pkg_analyzer_stub), expected)

    def test_reference_list_missing_any_tag(self):
        expected = [validator.STATUS_ERROR, 'missing some tag in reference list']
        data = '''
            <root>
              <ref-list>
                <ref id="B23">
                  <element-citation publication-type="journal">
                    <person-group person-group-type="author">
                      <name>
                        <surname><![CDATA[Winkler]]></surname>
                        <given-names><![CDATA[JD]]></given-names>
                      </name>
                      <name>
                        <surname><![CDATA[Sánchez-Villagra]]></surname>
                        <given-names><![CDATA[MR]]></given-names>
                      </name>
                    </person-group>
                    <source><![CDATA[Palaeontology]]></source>
                    <year>2013</year>
                    <volume>49</volume>
                    <page-range>641-46</page-range>
                  </element-citation>
                </ref>
              </ref-list>
            </root>'''

        vpipe = self._makeOne(data)
        pkg_analyzer_stub = self._makePkgAnalyzerWithData(data)

        self.assertEquals(
            vpipe.validate(pkg_analyzer_stub), expected)


class JournalAbbreviatedTitleValidationTests(mocker.MockerTestCase):

    def _makeOne(self, data, **kwargs):
        vpipe = validator.JournalAbbreviatedTitleValidationPipe(data)

        _scieloapi = kwargs.get('_scieloapi', ScieloAPIClientStub())
        _pkg_analyzer = kwargs.get('_pkg_analyzer', PackageAnalyzerStub)
        _notifier = kwargs.get('_notifier', NotifierStub())

        vpipe.configure(_pkg_analyzer=_pkg_analyzer,
                        _notifier=_notifier,
                        _scieloapi=_scieloapi)
        return vpipe

    def _makePkgAnalyzerWithData(self, data):
        pkg_analyzer_stub = PackageAnalyzerStub()
        pkg_analyzer_stub._xml_string = data
        return pkg_analyzer_stub

    def test_valid_abbreviated_title(self):
        expected = [validator.STATUS_OK, '']
        xml = '''
            <front><journal-meta><abbrev-journal-title abbrev-type="publisher"><![CDATA[An. Acad. Bras. Ciênc.]]></abbrev-journal-title></journal-meta></front>'''

        stub_attempt = AttemptStub()
        stub_package_analyzer = self._makePkgAnalyzerWithData(xml)

        mock_normalize_data = self.mocker.mock()
        mock_normalize_data(u'An. Acad. Bras. Ciênc.')
        self.mocker.result(u'AN. ACAD. BRAS. CIÊNC.')

        self.mocker.count(2)

        self.mocker.replay()

        journal_and_issue_data = {'journal': {'short_title': u'An. Acad. Bras. Ciênc.'}}

        data = (stub_attempt, stub_package_analyzer, journal_and_issue_data)

        vpipe = self._makeOne(data, _pkg_analyzer=stub_package_analyzer)
        vpipe._normalize_data = mock_normalize_data

        self.assertEqual(expected,
                         vpipe.validate(data))

    def test_invalid_abbreviated_title(self):
        expected = [validator.STATUS_ERROR, 'the abbreviated title in xml is defferent from the abbreviated title in the source']
        xml = '''
            <front><journal-meta><abbrev-journal-title abbrev-type="publisher"><![CDATA[An. Academia Bras. Ciênc.]]></abbrev-journal-title></journal-meta></front>'''

        stub_attempt = AttemptStub()
        stub_package_analyzer = self._makePkgAnalyzerWithData(xml)

        mock_normalize_data = self.mocker.mock()
        mock_normalize_data(u'An. Academia Bras. Ciênc.')
        self.mocker.result(u'AN. ACADEMIA. BRAS. CIÊNC.')

        mock_normalize_data(u'An. Acad. Bras. Ciênc.')
        self.mocker.result(u'AN. ACAD. BRAS. CIÊNC.')

        self.mocker.replay()

        journal_and_issue_data = {'journal': {'short_title': u'An. Acad. Bras. Ciênc.'}}

        data = (stub_attempt, stub_package_analyzer, journal_and_issue_data)

        vpipe = self._makeOne(data, _pkg_analyzer=stub_package_analyzer)
        vpipe._normalize_data = mock_normalize_data

        self.assertEqual(expected,
                         vpipe.validate(data))

    def test_if_exists_abbreviated_title_tag_on_source(self):
        expected = [validator.STATUS_ERROR, 'missing abbreviated title in source']
        xml = '''
            <front><journal-meta><abbrev-journal-title abbrev-type="publisher"><![CDATA[An. Academia Bras. Ciênc.]]></abbrev-journal-title></journal-meta></front>'''

        stub_attempt = AttemptStub()
        stub_package_analyzer = self._makePkgAnalyzerWithData(xml)

        journal_and_issue_data = {'journal': {}}
        

        data = (stub_attempt, stub_package_analyzer, journal_and_issue_data)

        vpipe = self._makeOne(data, _pkg_analyzer=stub_package_analyzer)
        self.assertEqual(expected,
                         vpipe.validate(data))

    def test_if_exists_abbreviated_title_tag_on_xml(self):
        expected = [validator.STATUS_ERROR, 'missing abbreviated title in xml']
        xml = '''
            <front><journal-meta></journal-meta></front>'''

        stub_attempt = AttemptStub()
        stub_package_analyzer = self._makePkgAnalyzerWithData(xml)

        journal_and_issue_data = {'journal': {'short_title': u'An. Acad. Bras. Ciênc.'}}

        data = (stub_attempt, stub_package_analyzer, journal_and_issue_data)

        vpipe = self._makeOne(data, _pkg_analyzer=stub_package_analyzer)
        self.assertEqual(expected,
                         vpipe.validate(data))


class PublisherNameValidationPipeTests(mocker.MockerTestCase):
    """
    docstring for PublisherNameValidationPipeTests
    """
    def _makeOne(self, data, **kwargs):
        from balaio import utils
        _scieloapi = kwargs.get('_scieloapi', ScieloAPIClientStub())
        _notifier = kwargs.get('_notifier', NotifierStub())
        _sapi_tools = kwargs.get('_sapi_tools', get_ScieloAPIToolbeltStubModule())
        _pkg_analyzer = kwargs.get('_pkg_analyzer', PackageAnalyzerStub)
        #_issn_validator = kwargs.get('_issn_validator', utils.is_valid_issn)

        vpipe = validator.PublisherNameValidationPipe(data)
        vpipe.configure(_scieloapi=_scieloapi,
                        _notifier=_notifier,
                        _sapi_tools=_sapi_tools,
                        _pkg_analyzer=_pkg_analyzer)
        return vpipe

    def _makePkgAnalyzerWithData(self, data):
        pkg_analyzer_stub = PackageAnalyzerStub()
        pkg_analyzer_stub._xml_string = data
        return pkg_analyzer_stub

    def test_publisher_name_matched(self):
        expected = [validator.STATUS_OK, '']
        xml = '<root><publisher-name>publicador                  da revista brasileira de ....</publisher-name></root>'

        stub_attempt = AttemptStub()
        stub_package_analyzer = self._makePkgAnalyzerWithData(xml)

        mock_normalize_data = self.mocker.mock()
        mock_normalize_data(u'publicador                  da revista brasileira de ....')
        self.mocker.result(u'PUBLICADOR DA REVISTA BRASILEIRA DE ....')

        mock_normalize_data(u'publicador da revista brasileira de ....')
        self.mocker.result(u'PUBLICADOR DA REVISTA BRASILEIRA DE ....')

        self.mocker.replay()

        journal_and_issue_data = {'journal': {'publisher_name': 'publicador da revista brasileira de ....'}}

        data = (stub_attempt, stub_package_analyzer, journal_and_issue_data)

        vpipe = self._makeOne(data, _pkg_analyzer=stub_package_analyzer)
        vpipe._normalize_data = mock_normalize_data
        self.assertEqual(expected,
                         vpipe.validate(data))

    def test_publisher_name_unmatched(self):
        expected = [validator.STATUS_ERROR, 'publicador da revista brasileira de .... [journal]\npublicador abcdefgh [article]']
        xml = '<root><publisher-name>publicador abcdefgh</publisher-name></root>'

        stub_attempt = AttemptStub()
        stub_package_analyzer = self._makePkgAnalyzerWithData(xml)

        mock_normalize_data = self.mocker.mock()
        mock_normalize_data(u'publicador abcdefgh')
        self.mocker.result(u'PUBLICADOR ABCDEFGH')

        mock_normalize_data(u'publicador da revista brasileira de ....')
        self.mocker.result(u'PUBLICADOR DA REVISTA BRASILEIRA DE ....')

        self.mocker.replay()

        journal_and_issue_data = {'journal': {'publisher_name': 'publicador da revista brasileira de ....'}}

        data = (stub_attempt, stub_package_analyzer, journal_and_issue_data)

        vpipe = self._makeOne(data, _pkg_analyzer=stub_package_analyzer)
        vpipe._normalize_data = mock_normalize_data
        self.assertEqual(expected,
                         vpipe.validate(data))

    def test_publisher_name_is_missing_in_journal(self):
        expected = [validator.STATUS_ERROR, 'Missing publisher_name in journal']
        xml = '<root><publisher-name>publicador abcdefgh</publisher-name></root>'

        stub_attempt = AttemptStub()
        stub_package_analyzer = self._makePkgAnalyzerWithData(xml)

        journal_and_issue_data = {'journal': {}}
        

        data = (stub_attempt, stub_package_analyzer, journal_and_issue_data)

        vpipe = self._makeOne(data, _pkg_analyzer=stub_package_analyzer)
        self.assertEqual(expected,
                         vpipe.validate(data))

    def test_publisher_name_is_missing_in_article(self):
        expected = [validator.STATUS_ERROR, 'Missing publisher-name in article']
        xml = '<root></root>'

        stub_attempt = AttemptStub()
        stub_package_analyzer = self._makePkgAnalyzerWithData(xml)

        journal_and_issue_data = {'journal': {'publisher_name': 'publicador da revista brasileira de ....'}}

        data = (stub_attempt, stub_package_analyzer, journal_and_issue_data)

        vpipe = self._makeOne(data, _pkg_analyzer=stub_package_analyzer)
        self.assertEqual(expected,
                         vpipe.validate(data))


class FundingGroupValidationPipeTests(mocker.MockerTestCase):

    def _makeOne(self, data, **kwargs):
        _notifier = kwargs.get('_notifier', NotifierStub())
        _pkg_analyzer = kwargs.get('_pkg_analyzer', PackageAnalyzerStub)

        vpipe = validator.FundingGroupValidationPipe(data)
        vpipe.configure(_notifier=_notifier,
                        _pkg_analyzer=_pkg_analyzer)
        return vpipe

    def _makePkgAnalyzerWithData(self, data):
        pkg_analyzer_stub = PackageAnalyzerStub()
        pkg_analyzer_stub._xml_string = data
        return pkg_analyzer_stub

    def test_no_funding_group_and_no_ack(self):
        expected = [validator.STATUS_WARNING, 'no funding-group and no ack']
        xml = '<root></root>'

        stub_package_analyzer = self._makePkgAnalyzerWithData(xml)
        data = (AttemptStub(), stub_package_analyzer, {})

        vpipe = self._makeOne(xml)

        self.assertEqual(expected,
                         vpipe.validate(data))

    def test_no_funding_group_and_ack_has_no_number(self):
        expected = [validator.STATUS_OK, '<ack>acknowle<sub />dgements</ack>']
        xml = '<root><ack>acknowle<sub/>dgements</ack></root>'

        stub_attempt = AttemptStub()
        stub_package_analyzer = self._makePkgAnalyzerWithData(xml)
        data = (stub_attempt, stub_package_analyzer, {})

        vpipe = self._makeOne(xml)

        self.assertEqual(expected,
                         vpipe.validate(data))

    def test_no_funding_group_and_ack_has_number(self):
        expected = [validator.STATUS_WARNING, '<ack>acknowledgements<p>1234</p></ack> looks to have contract number. If so, it must be identified using funding-group']
        xml = '<root><ack>acknowledgements<p>1234</p></ack></root>'

        stub_attempt = AttemptStub()
        stub_package_analyzer = self._makePkgAnalyzerWithData(xml)
        data = (stub_attempt, stub_package_analyzer, {})

        vpipe = self._makeOne(xml)

        self.assertEqual(expected,
                         vpipe.validate(data))

    def test_funding_group(self):
        expected = [validator.STATUS_OK, '<funding-group>funding data</funding-group>']
        xml = '<root><ack>acknowledgements<funding-group>funding data</funding-group></ack></root>'

        stub_attempt = AttemptStub()
        stub_package_analyzer = self._makePkgAnalyzerWithData(xml)
        data = (stub_attempt, stub_package_analyzer, {})

        vpipe = self._makeOne(xml)

        self.assertEqual(expected,
                         vpipe.validate(data))


class NLMJournalTitleValidationPipeTests(mocker.MockerTestCase):
    """
    Tests of NLMJournalTitleValidationPipe
    """
    def _makeOne(self, data, **kwargs):
        from balaio import utils
        _scieloapi = kwargs.get('_scieloapi', ScieloAPIClientStub())
        _notifier = kwargs.get('_notifier', NotifierStub())
        _sapi_tools = kwargs.get('_sapi_tools', get_ScieloAPIToolbeltStubModule())
        _pkg_analyzer = kwargs.get('_pkg_analyzer', PackageAnalyzerStub)
        #_issn_validator = kwargs.get('_issn_validator', utils.is_valid_issn)

        vpipe = validator.NLMJournalTitleValidationPipe(data)
        vpipe.configure(_scieloapi=_scieloapi,
                        _notifier=_notifier,
                        _sapi_tools=_sapi_tools,
                        _pkg_analyzer=_pkg_analyzer)
        return vpipe

    def _makePkgAnalyzerWithData(self, data):
        pkg_analyzer_stub = PackageAnalyzerStub()
        pkg_analyzer_stub._xml_string = data
        return pkg_analyzer_stub

    def test_nlm_journal_title_matched(self):
        expected = [validator.STATUS_OK, 'NLM Journal title']
        xml = '<root><journal-meta><journal-id journal-id-type="nlm-ta">NLM Journal title</journal-id></journal-meta></root>'

        stub_attempt = AttemptStub()
        stub_package_analyzer = self._makePkgAnalyzerWithData(xml)

        mock_normalize_data = self.mocker.mock()
        mock_normalize_data(u'NLM Journal title')
        self.mocker.result(u'NLM JOURNAL TITLE')

        self.mocker.count(2)

        self.mocker.replay()

        journal_and_issue_data = {'journal': {'medline_title': 'NLM Journal title'}}

        data = (stub_attempt, stub_package_analyzer, journal_and_issue_data)

        vpipe = self._makeOne(data, _pkg_analyzer=stub_package_analyzer)
        vpipe._normalize_data = mock_normalize_data

        self.assertEqual(expected,
                         vpipe.validate(data))

    def test_nlm_journal_title_unmatched(self):
        expected = [validator.STATUS_ERROR, 'NLM Journal Title .... [journal]\nANY Journal Title [article]']
        xml = '<root><journal-meta><journal-id journal-id-type="nlm-ta">ANY Journal Title</journal-id></journal-meta></root>'

        stub_attempt = AttemptStub()
        stub_package_analyzer = self._makePkgAnalyzerWithData(xml)

        mock_normalize_data = self.mocker.mock()
        mock_normalize_data(u'ANY Journal Title')
        self.mocker.result(u'ANY JOURNAL TITLE')

        mock_normalize_data(u'NLM Journal Title ....')
        self.mocker.result(u'NLM JOURNAL TITLE ....')

        self.mocker.replay()

        journal_and_issue_data = {'journal': {'medline_title': 'NLM Journal Title ....'}}

        data = (stub_attempt, stub_package_analyzer, journal_and_issue_data)

        vpipe = self._makeOne(data, _pkg_analyzer=stub_package_analyzer)
        vpipe._normalize_data = mock_normalize_data

        self.assertEqual(expected,
                         vpipe.validate(data))

    def test_nlm_journal_title_is_missing_in_journal(self):
        expected = [validator.STATUS_OK, 'journal has no NLM journal title']
        xml = '<root><journal-meta><journal-id journal-id-type="nlm-ta">ANY Journal Title</journal-id></journal-meta></root>'

        stub_attempt = AttemptStub()
        stub_package_analyzer = self._makePkgAnalyzerWithData(xml)

        journal_and_issue_data = {'journal': {}}

        data = (stub_attempt, stub_package_analyzer, journal_and_issue_data)

        vpipe = self._makeOne(data, _pkg_analyzer=stub_package_analyzer)
        self.assertEqual(expected,
                         vpipe.validate(data))

    def test_nlm_journal_title_is_missing_in_article(self):
        expected = [validator.STATUS_ERROR, 'Missing .//journal-meta/journal-id[@journal-id-type="nlm-ta"] in article']
        xml = '<root></root>'

        stub_attempt = AttemptStub()
        stub_package_analyzer = self._makePkgAnalyzerWithData(xml)

        journal_and_issue_data = {'journal': {'medline_title': 'NLM Journal Title ....'}}

        data = (stub_attempt, stub_package_analyzer, journal_and_issue_data)

        vpipe = self._makeOne(data, _pkg_analyzer=stub_package_analyzer)
        self.assertEqual(expected,
                         vpipe.validate(data))


<<<<<<< HEAD
class ArticleSectionValidationPipeTests(mocker.MockerTestCase):
    """
    Tests of ArticleSectionValidationPipe
    """
    def _makeOne(self, data, **kwargs):
        from balaio import utils
        _scieloapi = kwargs.get('_scieloapi', ScieloAPIClientStub())
        _notifier = kwargs.get('_notifier', NotifierStub())
        _sapi_tools = kwargs.get('_sapi_tools', get_ScieloAPIToolbeltStubModule())
        _pkg_analyzer = kwargs.get('_pkg_analyzer', PackageAnalyzerStub)
        #_issn_validator = kwargs.get('_issn_validator', utils.is_valid_issn)

        vpipe = validator.ArticleSectionValidationPipe(data)
        vpipe.configure(_scieloapi=_scieloapi,
                        _notifier=_notifier,
                        _sapi_tools=_sapi_tools,
=======
class DOIVAlidationPipeTests(mocker.MockerTestCase):

    def _makeOne(self, data, **kwargs):
        _notifier = kwargs.get('_notifier', NotifierStub())
        _pkg_analyzer = kwargs.get('_pkg_analyzer', PackageAnalyzerStub)

        vpipe = validator.DOIVAlidationPipe(data)
        vpipe.configure(_notifier=_notifier,
>>>>>>> c9318a62
                        _pkg_analyzer=_pkg_analyzer)
        return vpipe

    def _makePkgAnalyzerWithData(self, data):
        pkg_analyzer_stub = PackageAnalyzerStub()
        pkg_analyzer_stub._xml_string = data
        return pkg_analyzer_stub

<<<<<<< HEAD
    def _issue_data(self):
        # isso deveria ser um dict no lugar de uma lista, mas a api retorna assim
        dict_item1 = {u'titles': [
            [u'es', u'Artículos Originales'],
            [u'en', u'Original Articles'],
        ]}
        dict_item2 = {u'titles': [
            [u'es', u'Editorial'],
            [u'en', u'Editorial'],
        ]}
        return {u'sections': [dict_item1, dict_item2], u'label': '1(1)'}

    def test_article_section_matched(self):
        expected = [validator.STATUS_OK, 'Original Articles']
        #article-categories/subj-group[@subj-group-type=”heading”]
        xml = '<root><article-meta><article-categories><subj-group subj-group-type="heading">Original Articles</subj-group></article-categories></article-meta></root>'
=======
    def test_valid_and_matched_DOI(self):
        expected = [validator.STATUS_OK, '']
        xml = '<root><article-id pub-id-type="doi">10.1590/S0001-37652013000100008</article-id></root>'
>>>>>>> c9318a62

        stub_attempt = AttemptStub()
        stub_package_analyzer = self._makePkgAnalyzerWithData(xml)

<<<<<<< HEAD
        data = (stub_attempt, stub_package_analyzer, {}, self._issue_data())

        vpipe = self._makeOne(data, _pkg_analyzer=stub_package_analyzer)
        self.assertEqual(expected,
                         vpipe.validate(data))

    def test_article_section_is_not_registered(self):
        expected = [validator.STATUS_ERROR, 'Articles is not registered as section in 1(1)']
        xml = '<root><article-meta><article-categories><subj-group subj-group-type="heading">Articles</subj-group></article-categories></article-meta></root>'
=======
        mock_doi_validator = self.mocker.mock()
        mock_doi_validator('10.1590/S0001-37652013000100008')
        self.mocker.result(True)

        self.mocker.replay()

        #journal_and_issue_data = {'journal': {'doi': u'10.1590/S0001-37652013000100008'}}

        data = (stub_attempt, stub_package_analyzer, {})

        vpipe = self._makeOne(data, _pkg_analyzer=stub_package_analyzer)
        vpipe._doi_validator = mock_doi_validator

        self.assertEqual(expected,
                         vpipe.validate(data))

    def test_invalid_but_matched_DOI(self):
        expected = [validator.STATUS_WARNING, 'DOI is not valid']
        xml = '<root><article-id pub-id-type="doi">10.1590/S0001-37652013000100002</article-id></root>'
>>>>>>> c9318a62

        stub_attempt = AttemptStub()
        stub_package_analyzer = self._makePkgAnalyzerWithData(xml)

<<<<<<< HEAD
        data = (stub_attempt, stub_package_analyzer, {}, self._issue_data())

        vpipe = self._makeOne(data, _pkg_analyzer=stub_package_analyzer)
        self.assertEqual(expected,
                         vpipe.validate(data))

    def test_article_section_is_missing_in_article(self):
        expected = [validator.STATUS_WARNING, 'Missing .//article-categories/subj-group[@subj-group-type="heading"]']
=======
        mock_doi_validator = self.mocker.mock()
        mock_doi_validator('10.1590/S0001-37652013000100002')
        self.mocker.result(False)

        self.mocker.replay()

        #journal_and_issue_data = {'journal': {'doi': u'10.1590/S0001-37652013000100002'}}

        data = (stub_attempt, stub_package_analyzer, {})

        vpipe = self._makeOne(data, _pkg_analyzer=stub_package_analyzer)
        vpipe._doi_validator = mock_doi_validator

        self.assertEqual(expected,
                         vpipe.validate(data))

    def test_missing_DOI(self):
        expected = [validator.STATUS_WARNING, 'missing DOI in xml']
>>>>>>> c9318a62
        xml = '<root></root>'

        stub_attempt = AttemptStub()
        stub_package_analyzer = self._makePkgAnalyzerWithData(xml)

<<<<<<< HEAD
        data = (stub_attempt, stub_package_analyzer, {}, self._issue_data())

        vpipe = self._makeOne(data, _pkg_analyzer=stub_package_analyzer)
=======
        #journal_and_issue_data = {'journal': {'doi': u'10.1590/S0001-37652013000100002'}}

        data = (stub_attempt, stub_package_analyzer, {})

        vpipe = self._makeOne(data, _pkg_analyzer=stub_package_analyzer)

>>>>>>> c9318a62
        self.assertEqual(expected,
                         vpipe.validate(data))<|MERGE_RESOLUTION|>--- conflicted
+++ resolved
@@ -87,8 +87,6 @@
 
         sapi_tools = get_ScieloAPIToolbeltStubModule()
 
-<<<<<<< HEAD
-=======
         def _get_one(dataset):
             raise ValueError()
         sapi_tools.get_one = _get_one
@@ -121,7 +119,6 @@
 
         sapi_tools = get_ScieloAPIToolbeltStubModule()
 
->>>>>>> c9318a62
         def _get_one(dataset):
             raise ValueError()
         sapi_tools.get_one = _get_one
@@ -703,7 +700,85 @@
                          vpipe.validate(data))
 
 
-<<<<<<< HEAD
+class DOIVAlidationPipeTests(mocker.MockerTestCase):
+
+    def _makeOne(self, data, **kwargs):
+        _notifier = kwargs.get('_notifier', NotifierStub())
+        _pkg_analyzer = kwargs.get('_pkg_analyzer', PackageAnalyzerStub)
+
+        vpipe = validator.DOIVAlidationPipe(data)
+        vpipe.configure(_notifier=_notifier,
+                        _pkg_analyzer=_pkg_analyzer)
+        return vpipe
+
+    def _makePkgAnalyzerWithData(self, data):
+        pkg_analyzer_stub = PackageAnalyzerStub()
+        pkg_analyzer_stub._xml_string = data
+        return pkg_analyzer_stub
+
+    def test_valid_and_matched_DOI(self):
+        expected = [validator.STATUS_OK, '']
+        xml = '<root><article-id pub-id-type="doi">10.1590/S0001-37652013000100008</article-id></root>'
+
+        stub_attempt = AttemptStub()
+        stub_package_analyzer = self._makePkgAnalyzerWithData(xml)
+
+        mock_doi_validator = self.mocker.mock()
+        mock_doi_validator('10.1590/S0001-37652013000100008')
+        self.mocker.result(True)
+
+        self.mocker.replay()
+
+        #journal_and_issue_data = {'journal': {'doi': u'10.1590/S0001-37652013000100008'}}
+
+        data = (stub_attempt, stub_package_analyzer, {})
+
+        vpipe = self._makeOne(data, _pkg_analyzer=stub_package_analyzer)
+        vpipe._doi_validator = mock_doi_validator
+
+        self.assertEqual(expected,
+                         vpipe.validate(data))
+
+    def test_invalid_but_matched_DOI(self):
+        expected = [validator.STATUS_WARNING, 'DOI is not valid']
+        xml = '<root><article-id pub-id-type="doi">10.1590/S0001-37652013000100002</article-id></root>'
+
+        stub_attempt = AttemptStub()
+        stub_package_analyzer = self._makePkgAnalyzerWithData(xml)
+
+        mock_doi_validator = self.mocker.mock()
+        mock_doi_validator('10.1590/S0001-37652013000100002')
+        self.mocker.result(False)
+
+        self.mocker.replay()
+
+        #journal_and_issue_data = {'journal': {'doi': u'10.1590/S0001-37652013000100002'}}
+
+        data = (stub_attempt, stub_package_analyzer, {})
+
+        vpipe = self._makeOne(data, _pkg_analyzer=stub_package_analyzer)
+        vpipe._doi_validator = mock_doi_validator
+
+        self.assertEqual(expected,
+                         vpipe.validate(data))
+
+    def test_missing_DOI(self):
+        expected = [validator.STATUS_WARNING, 'missing DOI in xml']
+        xml = '<root></root>'
+
+        stub_attempt = AttemptStub()
+        stub_package_analyzer = self._makePkgAnalyzerWithData(xml)
+
+        #journal_and_issue_data = {'journal': {'doi': u'10.1590/S0001-37652013000100002'}}
+
+        data = (stub_attempt, stub_package_analyzer, {})
+
+        vpipe = self._makeOne(data, _pkg_analyzer=stub_package_analyzer)
+
+        self.assertEqual(expected,
+                         vpipe.validate(data))
+
+
 class ArticleSectionValidationPipeTests(mocker.MockerTestCase):
     """
     Tests of ArticleSectionValidationPipe
@@ -720,16 +795,6 @@
         vpipe.configure(_scieloapi=_scieloapi,
                         _notifier=_notifier,
                         _sapi_tools=_sapi_tools,
-=======
-class DOIVAlidationPipeTests(mocker.MockerTestCase):
-
-    def _makeOne(self, data, **kwargs):
-        _notifier = kwargs.get('_notifier', NotifierStub())
-        _pkg_analyzer = kwargs.get('_pkg_analyzer', PackageAnalyzerStub)
-
-        vpipe = validator.DOIVAlidationPipe(data)
-        vpipe.configure(_notifier=_notifier,
->>>>>>> c9318a62
                         _pkg_analyzer=_pkg_analyzer)
         return vpipe
 
@@ -738,7 +803,6 @@
         pkg_analyzer_stub._xml_string = data
         return pkg_analyzer_stub
 
-<<<<<<< HEAD
     def _issue_data(self):
         # isso deveria ser um dict no lugar de uma lista, mas a api retorna assim
         dict_item1 = {u'titles': [
@@ -755,16 +819,10 @@
         expected = [validator.STATUS_OK, 'Original Articles']
         #article-categories/subj-group[@subj-group-type=”heading”]
         xml = '<root><article-meta><article-categories><subj-group subj-group-type="heading">Original Articles</subj-group></article-categories></article-meta></root>'
-=======
-    def test_valid_and_matched_DOI(self):
-        expected = [validator.STATUS_OK, '']
-        xml = '<root><article-id pub-id-type="doi">10.1590/S0001-37652013000100008</article-id></root>'
->>>>>>> c9318a62
-
-        stub_attempt = AttemptStub()
-        stub_package_analyzer = self._makePkgAnalyzerWithData(xml)
-
-<<<<<<< HEAD
+
+        stub_attempt = AttemptStub()
+        stub_package_analyzer = self._makePkgAnalyzerWithData(xml)
+
         data = (stub_attempt, stub_package_analyzer, {}, self._issue_data())
 
         vpipe = self._makeOne(data, _pkg_analyzer=stub_package_analyzer)
@@ -774,32 +832,10 @@
     def test_article_section_is_not_registered(self):
         expected = [validator.STATUS_ERROR, 'Articles is not registered as section in 1(1)']
         xml = '<root><article-meta><article-categories><subj-group subj-group-type="heading">Articles</subj-group></article-categories></article-meta></root>'
-=======
-        mock_doi_validator = self.mocker.mock()
-        mock_doi_validator('10.1590/S0001-37652013000100008')
-        self.mocker.result(True)
-
-        self.mocker.replay()
-
-        #journal_and_issue_data = {'journal': {'doi': u'10.1590/S0001-37652013000100008'}}
-
-        data = (stub_attempt, stub_package_analyzer, {})
-
-        vpipe = self._makeOne(data, _pkg_analyzer=stub_package_analyzer)
-        vpipe._doi_validator = mock_doi_validator
-
-        self.assertEqual(expected,
-                         vpipe.validate(data))
-
-    def test_invalid_but_matched_DOI(self):
-        expected = [validator.STATUS_WARNING, 'DOI is not valid']
-        xml = '<root><article-id pub-id-type="doi">10.1590/S0001-37652013000100002</article-id></root>'
->>>>>>> c9318a62
-
-        stub_attempt = AttemptStub()
-        stub_package_analyzer = self._makePkgAnalyzerWithData(xml)
-
-<<<<<<< HEAD
+
+        stub_attempt = AttemptStub()
+        stub_package_analyzer = self._makePkgAnalyzerWithData(xml)
+
         data = (stub_attempt, stub_package_analyzer, {}, self._issue_data())
 
         vpipe = self._makeOne(data, _pkg_analyzer=stub_package_analyzer)
@@ -808,42 +844,13 @@
 
     def test_article_section_is_missing_in_article(self):
         expected = [validator.STATUS_WARNING, 'Missing .//article-categories/subj-group[@subj-group-type="heading"]']
-=======
-        mock_doi_validator = self.mocker.mock()
-        mock_doi_validator('10.1590/S0001-37652013000100002')
-        self.mocker.result(False)
-
-        self.mocker.replay()
-
-        #journal_and_issue_data = {'journal': {'doi': u'10.1590/S0001-37652013000100002'}}
-
-        data = (stub_attempt, stub_package_analyzer, {})
-
-        vpipe = self._makeOne(data, _pkg_analyzer=stub_package_analyzer)
-        vpipe._doi_validator = mock_doi_validator
-
-        self.assertEqual(expected,
-                         vpipe.validate(data))
-
-    def test_missing_DOI(self):
-        expected = [validator.STATUS_WARNING, 'missing DOI in xml']
->>>>>>> c9318a62
         xml = '<root></root>'
 
         stub_attempt = AttemptStub()
         stub_package_analyzer = self._makePkgAnalyzerWithData(xml)
 
-<<<<<<< HEAD
         data = (stub_attempt, stub_package_analyzer, {}, self._issue_data())
 
         vpipe = self._makeOne(data, _pkg_analyzer=stub_package_analyzer)
-=======
-        #journal_and_issue_data = {'journal': {'doi': u'10.1590/S0001-37652013000100002'}}
-
-        data = (stub_attempt, stub_package_analyzer, {})
-
-        vpipe = self._makeOne(data, _pkg_analyzer=stub_package_analyzer)
-
->>>>>>> c9318a62
         self.assertEqual(expected,
                          vpipe.validate(data))