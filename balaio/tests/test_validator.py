--- conflicted
+++ resolved
@@ -1,20 +1,12 @@
-<<<<<<< HEAD
-import mocker
-from xml.etree.ElementTree import ElementTree
-
-=======
->>>>>>> db8efc3a
 import mocker
 from xml.etree.ElementTree import ElementTree
 import json
 from StringIO import StringIO
 
-<<<<<<< HEAD
-=======
 from balaio import validator
 from balaio import notifier
 
->>>>>>> db8efc3a
+class FundingCheckingPipeTest(mocker.MockerTestCase):
 
 class FundingCheckingPipeTest(mocker.MockerTestCase):
 
@@ -22,19 +14,6 @@
         from balaio.validator import FundingCheckingPipe
         return FundingCheckingPipe(*args, **kwargs)
 
-<<<<<<< HEAD
-    def _make_data(self, xml_string='<root></root>'):
-        from StringIO import StringIO
-        etree = ElementTree()
-
-        pkg_analyzer = self.mocker.mock()
-        pkg_analyzer.xml
-        self.mocker.result(etree.parse(StringIO(xml_string)))
-
-        self.mocker.replay()
-
-        return pkg_analyzer
-=======
     def _make_data(self, xml_string='<root><journal-title>Revista Brasileira ...</journal-title></root>'):
 
         etree = ElementTree()
@@ -47,7 +26,6 @@
         self.mocker.result(xml)
 
         return (attempt, pkg_analyzer)
->>>>>>> db8efc3a
 
     def _validate(self, xml_string):
         mock_manager = self.mocker.mock()
@@ -89,59 +67,4 @@
     def test_funding_group(self):
         expected = ['ok', '<funding-group>funding data</funding-group>']
 
-<<<<<<< HEAD
-        self.assertEquals(expected, self._validate('<root><ack>acknowledgements<funding-group>funding data</funding-group></ack></root>'))
-
-
-class ISSNCheckingPipeTest(unittest.TestCase):
-
-    def _make_pipe(self, *args, **kwargs):
-        from balaio.validator import ISSNCheckingPipe
-        return ISSNCheckingPipe(*args, **kwargs)
-
-    def _make_data(self, xml_string='<root></root>'):
-        from StringIO import StringIO
-        etree = ElementTree()
-        return etree.parse(StringIO(xml_string))
-
-    def _validate(self, xml_string):
-        data = self._make_data(xml_string)
-        pipe = self._make_pipe(data)
-        return pipe.validate(data)
-
-    def test_pipe_issn_with_one_valid_ISSN(self):
-        expected = ['ok', '']
-
-        self.assertEquals(
-            self._validate("<root><issn pub-type='epub'>0102-6720</issn></root>"), expected)
-
-    def test_pipe_issn_with_one_invalid_ISSN(self):
-        expected = ['e', 'neither eletronic ISSN nor print ISSN are valid']
-
-        self.assertEquals(
-            self._validate("<root><issn pub-type='ppub'>1234-1234</issn></root>"), expected)
-
-    def test_pipe_issn_with_two_valid_ISSN_eletronic_and_print(self):
-        expected = ['ok', '']
-
-        self.assertEquals(
-            self._validate("<root><issn pub-type='ppub'>0100-879X</issn><issn pub-type='epub'>1414-431X</issn></root>"), expected)
-
-    def test_pipe_issn_with_strange_ISSN(self):
-        expected = ['e', 'neither eletronic ISSN nor print ISSN are valid']
-
-        self.assertEquals(
-            self._validate("<root><issn pub-type='ppub'>01ols0-OIN</issn></root>"), expected)
-
-    def test_pipe_issn_with_one_strange_ISSN_and_one_valid_ISSN(self):
-        expected = ['ok', '']
-
-        self.assertEquals(
-            self._validate("<root><issn pub-type='ppub'>01ols0-OIN</issn><issn pub-type='epub'>1414-431X</issn></root>"), expected)
-
-
-class ValidationPipeTests(mocker.MockerTestCase):
-    pass
-=======
-        self.assertEquals(expected, self._validate('<root><ack>acknowledgements<funding-group>funding data</funding-group></ack></root>'))
->>>>>>> db8efc3a
+        self.assertEquals(expected, self._validate('<root><ack>acknowledgements<funding-group>funding data</funding-group></ack></root>'))