--- conflicted
+++ resolved
@@ -80,11 +80,6 @@
         self.assertEqual(vpipe._fetch_journal_data({'print_issn': '1234-1234'}),
                          {'foo': 'bar'})
 
-<<<<<<< HEAD
-    def test_valid_and_known_ISSN(self):
-        expected = ['ok', '']
-        data = "<root><issn pub-type='ppub'>0102-6720</issn></root>"
-=======
     def test_fetch_journal_data_with_unknown_issn_raises_ValueError(self):
         data = "<root><issn pub-type='epub'>0102-6720</issn></root>"
         scieloapi = ScieloAPIClientStub()
@@ -94,7 +89,6 @@
         def _get_one(dataset):
             raise ValueError()
         sapi_tools.get_one = _get_one
->>>>>>> 3cdacf97
 
         vpipe = self._makeOne(data, _scieloapi=scieloapi, _sapi_tools=sapi_tools)
         self.assertRaises(ValueError,
@@ -128,11 +122,7 @@
 class JournalReferenceTypeValidationPipeTests(unittest.TestCase):
 
     def _makeOne(self, data, **kwargs):
-<<<<<<< HEAD
-        vpipe = validator.EISSNValidationPipe(data)
-=======
         vpipe = validator.JournalReferenceTypeValidationPipe(data)
->>>>>>> 3cdacf97
 
         _pkg_analyzer = kwargs.get('_pkg_analyzer', PackageAnalyzerStub)
         _notifier = kwargs.get('_notifier', NotifierStub())
@@ -345,8 +335,11 @@
 
         journal_data = {'publisher_name': 'publicador da revista brasileira de ....'}
 
-<<<<<<< HEAD
-        result = vpipe.transform(stub_attempt)
+        data = (stub_attempt, stub_package_analyzer, journal_data)
+
+        vpipe = self._makeOne(data, _pkg_analyzer=stub_package_analyzer)
+        self.assertEqual(expected,
+                         vpipe.validate(data))
 
 
 class FundingGroupValidationPipeTests(mocker.MockerTestCase):
@@ -366,7 +359,7 @@
         return pkg_analyzer_stub
 
     def test_no_funding_group_and_no_ack(self):
-        expected = [validator.STATUS_OK, 'no funding-group and no ack']
+        expected = [validator.STATUS_WARNING, 'no funding-group and no ack']
         xml = '<root></root>'
 
         stub_package_analyzer = self._makePkgAnalyzerWithData(xml)
@@ -391,7 +384,7 @@
                          vpipe.validate(data))
 
     def test_no_funding_group_and_ack_has_number(self):
-        expected = [validator.STATUS_OK, '<ack>acknowledgements<p>1234</p></ack>']
+        expected = [validator.STATUS_WARNING, '<ack>acknowledgements<p>1234</p></ack> looks to have contract number. If so, it must be identified using funding-group']
         xml = '<root><ack>acknowledgements<p>1234</p></ack></root>'
 
         stub_attempt = AttemptStub()
@@ -414,13 +407,4 @@
         vpipe = self._makeOne(xml)
 
         self.assertEqual(expected,
-                         vpipe.validate(data))
-
-    
-=======
-        data = (stub_attempt, stub_package_analyzer, journal_data)
-
-        vpipe = self._makeOne(data, _pkg_analyzer=stub_package_analyzer)
-        self.assertEqual(expected,
-                         vpipe.validate(data))
->>>>>>> 3cdacf97
+                         vpipe.validate(data))