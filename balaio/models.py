# coding: utf-8
import datetime

import enum
from sqlalchemy import (
    Column,
    Integer,
    ForeignKey,
    DateTime,
    String,
    Boolean,
    Table,
)
from sqlalchemy.orm import (
    relationship,
    backref,
)
from sqlalchemy.ext.declarative import declarative_base
from sqlalchemy.ext.hybrid import hybrid_property
from sqlalchemy import create_engine, select
from sqlalchemy.orm import sessionmaker


Session = sessionmaker(expire_on_commit=False)
Base = declarative_base()


def create_engine_from_config(config):
    """
    Create a sqlalchemy.engine using values from utils.Configuration.
    """
    return create_engine(config.get('app', 'db_dsn'),
                         echo=config.getboolean('app', 'debug'))


class Attempt(Base):
    __tablename__ = 'attempt'
    _filters = ['articlepkg_id', 'started_at', 'finished_at', 'is_valid', ]

    id = Column(Integer, primary_key=True)
    package_checksum = Column(String(length=32), unique=True)
    articlepkg_id = Column(Integer, ForeignKey('articlepkg.id'))
    started_at = Column(DateTime, nullable=False)
    finished_at = Column(DateTime)
    collection_uri = Column(String)
    filepath = Column(String)
    is_valid = Column(Boolean)

    articlepkg = relationship('ArticlePkg',
                              backref=backref('attempts',
                              cascade='all, delete-orphan'))

    def __init__(self, *args, **kwargs):
        super(Attempt, self).__init__(*args, **kwargs)
        self.started_at = datetime.datetime.now()
        self.is_valid = True

    def to_dict(self):
        return dict(id=self.id,
                    package_checksum=self.package_checksum,
                    articlepkg_id=self.articlepkg_id,
                    started_at=str(self.started_at),
                    finished_at=str(self.finished_at) if self.finished_at else None,
                    collection_uri=self.collection_uri,
                    filepath=self.filepath,
                    is_valid=self.is_valid)

    def __repr__(self):
        return "<Attempt('%s, %s')>" % (self.id, self.package_checksum)


class ArticlePkg(Base):
    __tablename__ = 'articlepkg'
    _filters = ['journal_pissn', 'journal_eissn', 'issue_volume', 'issue_number', 'issue_suppl_volume', 'issue_suppl_number', ]

    id = Column(Integer, primary_key=True)
    article_title = Column(String, nullable=False)
    journal_pissn = Column(String, nullable=True)
    journal_eissn = Column(String, nullable=True)
    journal_title = Column(String, nullable=False)
    issue_year = Column(Integer, nullable=False)
    issue_volume = Column(String, nullable=True)
    issue_number = Column(String, nullable=True)
    issue_suppl_volume = Column(String, nullable=True)
    issue_suppl_number = Column(String, nullable=True)

    def to_dict(self):
        return dict(id=self.id,
                    article_title=self.article_title,
                    journal_pissn=self.journal_pissn,
                    journal_eissn=self.journal_eissn,
                    journal_title=self.journal_title,
                    issue_year=self.issue_year,
                    issue_volume=self.issue_volume,
                    issue_number=self.issue_number,
                    issue_suppl_volume=self.issue_suppl_volume,
                    issue_suppl_number=self.issue_suppl_number,
                    attempts=[['Attempt', attempt.id] for attempt in self.attempts]
                    )

    def __repr__(self):
        return "<ArticlePkg('%s, %s')>" % (self.id, self.article_title)


<<<<<<< HEAD
class Validation(Base):
    __tablename__ = 'validation'
    _filters = ['articlepkg_id', 'attempt_id', 'started_at', 'finished_at', 'stage', 'message', ]

    id = Column(Integer, primary_key=True)
    message = Column(String, nullable=False)
    stage = Column(String, nullable=False)
    status = Column(Integer, nullable=False)
    started_at = Column(DateTime, nullable=False)
    finished_at = Column(DateTime)

    articlepkg_id = Column(Integer, ForeignKey('articlepkg.id'))
    attempt_id = Column(Integer, ForeignKey('attempt.id'))

    def __init__(self, *args, **kwargs):
        super(Validation, self).__init__(*args, **kwargs)
        self.started_at = datetime.datetime.now()

    def to_dict(self):
        return dict(id=self.id,
                    message=self.message,
                    stage=self.stage,
                    status=self.status,
                    started_at=str(self.started_at),
                    finished_at=str(self.finished_at),
                    articlepkg_id=self.articlepkg_id,
                    attempt_id=self.attempt_id)

    def __repr__(self):
        return "<Validation('%s', '%s')>" % (self.id, self.stage)


=======
>>>>>>> daf76d29
class Comment(Base):
    """
    Represents comments assigned to a :class:`Ticket`.
    """
    __tablename__ = 'comment'

    id = Column(Integer, primary_key=True)
    message = Column(String, nullable=False)
    ticket_id = Column(Integer, ForeignKey('ticket.id'))

    ticket = relationship('Ticket',
                          backref=backref('comments',
                          cascade='all, delete-orphan'))

    def to_dict(self):
        return dict(id=self.id,
                    message=self.message,
                    ticket_id=self.ticket_id)

    def __repr__(self):
        return "<Comment('%s')>" % self.id


class Ticket(Base):
    """
    Represents an issue related to an :class:`ArticlePkg`.
    """
    __tablename__ = 'ticket'
    _filters = ['articlepkg_id', 'is_open']

    id = Column(Integer, primary_key=True)
    is_open = Column(Boolean)
    started_at = Column(DateTime, nullable=False)
    finished_at = Column(DateTime)
    articlepkg_id = Column(Integer, ForeignKey('articlepkg.id'))

    articlepkg = relationship('ArticlePkg',
                              backref=backref('tickets',
                              cascade='all, delete-orphan'))

    def __init__(self, *args, **kwargs):
        super(Ticket, self).__init__(*args, **kwargs)
        self.started_at = datetime.datetime.now()
        self.is_open = True

    def to_dict(self):
        return dict(id=self.id,
                    is_open=self.is_open,
                    started_at=str(self.started_at),
                    finished_at=str(self.finished_at) if self.finished_at else None,
                    comments=[['Comment', comment.id] for comment in self.comments])

    def __repr__(self):
        return "<Ticket('%s')>" % self.id


##
# Represents system-wide checkpoints
##
class Point(enum.Enum):
    checkin = 1
    validation = 2
    checkout = 3


class Status(enum.Enum):
    ok = 1
    warning = 2
    error = 3


class Notice(Base):
    __tablename__ = 'notice'
    id = Column(Integer, primary_key=True)
    when = Column(DateTime(timezone=True))
    label = Column(String)
    message = Column(String, nullable=False)
    _status = Column('status', Integer, nullable=False)
    checkpoint_id = Column(Integer, ForeignKey('checkpoint.id'))

    def __init__(self, *args, **kwargs):
        # _status kwarg breaks sqlalchemy's default __init__
        _status = kwargs.pop('status', None)

        super(Notice, self).__init__(*args, **kwargs)
        self.when = datetime.datetime.now()

        if _status:
            self.status = _status

    @hybrid_property
    def status(self):
        return Status(self._status)

    @status.setter
    def status(self, st):
        self._status = st.value


class Checkpoint(Base):
    __tablename__ = 'checkpoint'
    id = Column(Integer, primary_key=True)
    started_at = Column(DateTime(timezone=True))
    ended_at = Column(DateTime(timezone=True))
    _point = Column('point', Integer, nullable=False)
    attempt_id = Column(Integer, ForeignKey('attempt.id'))
    messages = relationship('Notice',
                            order_by='Notice.when',
                            backref=backref('checkpoint'))
    attempt = relationship('Attempt',
                           backref=backref('checkpoint'))

    def __init__(self, point):
        """
        Represents a time delta of a checkpoint execution.

        i.e. the exact moment a module owns the package handling, until it ends.
        During this delta, arbitrary number of messages with meaningful data may
        be recorded.

        :param point: a known checkpoint, represented as :class:`Point`.
        """
        if point not in Point:
            raise ValueError('point must be %s' % ','.join(str(pt) for pt in Point))

        self.point = point
        self.started_at = self.ended_at = None

    def start(self):
        if self.started_at is None:
            self.started_at = datetime.datetime.now()

    def end(self):
        if self.ended_at is None:
            if not self.is_active:
                raise RuntimeError('end cannot be called before start')

            self.ended_at = datetime.datetime.now()

    @property
    def is_active(self):
        return bool(self.started_at and self.ended_at is None)

    def tell(self, message, status, label=None):
        if not self.is_active:
            raise RuntimeError('cannot tell thing after end was called')

        if status not in Status:
            raise ValueError('status must be %s' % ','.join(str(st) for st in Status))

        notice = Notice(message=message, status=status, label=label)
        self.messages.append(notice)

    @hybrid_property
    def point(self):
        return Point(self._point)

    @point.setter
    def point(self, pt):
        self._point = pt.value

    @point.expression
    def point(cls):
        return cls._point
<|MERGE_RESOLUTION|>--- conflicted
+++ resolved
@@ -102,41 +102,6 @@
         return "<ArticlePkg('%s, %s')>" % (self.id, self.article_title)
 
 
-<<<<<<< HEAD
-class Validation(Base):
-    __tablename__ = 'validation'
-    _filters = ['articlepkg_id', 'attempt_id', 'started_at', 'finished_at', 'stage', 'message', ]
-
-    id = Column(Integer, primary_key=True)
-    message = Column(String, nullable=False)
-    stage = Column(String, nullable=False)
-    status = Column(Integer, nullable=False)
-    started_at = Column(DateTime, nullable=False)
-    finished_at = Column(DateTime)
-
-    articlepkg_id = Column(Integer, ForeignKey('articlepkg.id'))
-    attempt_id = Column(Integer, ForeignKey('attempt.id'))
-
-    def __init__(self, *args, **kwargs):
-        super(Validation, self).__init__(*args, **kwargs)
-        self.started_at = datetime.datetime.now()
-
-    def to_dict(self):
-        return dict(id=self.id,
-                    message=self.message,
-                    stage=self.stage,
-                    status=self.status,
-                    started_at=str(self.started_at),
-                    finished_at=str(self.finished_at),
-                    articlepkg_id=self.articlepkg_id,
-                    attempt_id=self.attempt_id)
-
-    def __repr__(self):
-        return "<Validation('%s', '%s')>" % (self.id, self.stage)
-
-
-=======
->>>>>>> daf76d29
 class Comment(Base):
     """
     Represents comments assigned to a :class:`Ticket`.
