--- conflicted
+++ resolved
@@ -68,9 +68,6 @@
     issue_number = Column(String, nullable=False)
 
     def __repr__(self):
-<<<<<<< HEAD
-        return "<ArticlePkg('%s, %s')>" % (self.id, self.article_title)
-=======
         return "<ArticlePkg('%s, %s')>" % (self.id, self.article_title)
 
     def to_dict(self):
@@ -82,5 +79,4 @@
                     issue_year=self.issue_year,
                     issue_volume=self.issue_volume,
                     issue_number=self.issue_number
-                    )
->>>>>>> be050c34
+                    )