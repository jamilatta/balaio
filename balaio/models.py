# coding: utf-8
import datetime

import enum
from sqlalchemy import (
    Column,
    Integer,
    ForeignKey,
    DateTime,
    String,
    Boolean,
    Table,
)
from sqlalchemy.orm import (
    relationship,
    backref,
)
from sqlalchemy.ext.declarative import declarative_base
from sqlalchemy.ext.hybrid import hybrid_property
from sqlalchemy import create_engine
from sqlalchemy.orm import sessionmaker


Session = sessionmaker(expire_on_commit=False)
Base = declarative_base()


def create_engine_from_config(config):
    """
    Create a sqlalchemy.engine using values from utils.Configuration.
    """
    return create_engine(config.get('app', 'db_dsn'),
                         echo=config.getboolean('app', 'debug'))


class Attempt(Base):
    __tablename__ = 'attempt'

    id = Column(Integer, primary_key=True)
    package_checksum = Column(String(length=32), unique=True)
    articlepkg_id = Column(Integer, ForeignKey('articlepkg.id'))
    started_at = Column(DateTime, nullable=False)
    finished_at = Column(DateTime)
    collection_uri = Column(String)
    filepath = Column(String)
    is_valid = Column(Boolean)

    articlepkg = relationship('ArticlePkg',
                              backref=backref('attempts',
                              cascade='all, delete-orphan'))

    def __init__(self, *args, **kwargs):
        super(Attempt, self).__init__(*args, **kwargs)
        self.started_at = datetime.datetime.now()
        self.is_valid = True

    def __repr__(self):
        return "<Attempt('%s, %s')>" % (self.id, self.package_checksum)


class ArticlePkg(Base):
    __tablename__ = 'articlepkg'

    id = Column(Integer, primary_key=True)
    article_title = Column(String, nullable=False)
    journal_pissn = Column(String, nullable=True)
    journal_eissn = Column(String, nullable=True)
    journal_title = Column(String, nullable=False)
    issue_year = Column(Integer, nullable=False)
    issue_volume = Column(String, nullable=False)
    issue_number = Column(String, nullable=False)

    def __repr__(self):
        return "<ArticlePkg('%s, %s')>" % (self.id, self.article_title)

<<<<<<< HEAD
    def to_dict(self):
        return dict(id=self.id,
                    article_title=self.article_title,
                    journal_pissn=self.journal_pissn,
                    journal_eissn=self.journal_eissn,
                    journal_title=self.journal_title,
                    issue_year=self.issue_year,
                    issue_volume=self.issue_volume,
                    issue_number=self.issue_number
                    )
=======

##
# Represents system-wide checkpoints
##
class Point(enum.Enum):
    checkin = 1
    validation = 2
    checkout = 3


class Status(enum.Enum):
    ok = 1
    warning = 2
    error = 3


class Notice(Base):
    __tablename__ = 'notice'
    id = Column(Integer, primary_key=True)
    when = Column(DateTime(timezone=True))
    label = Column(String)
    message = Column(String, nullable=False)
    status = Column(String, nullable=False)
    checkpoint_id = Column(Integer, ForeignKey('checkpoint.id'))

    def __init__(self, *args, **kwargs):
        super(Notice, self).__init__(*args, **kwargs)
        self.when = datetime.datetime.now()


class Checkpoint(Base):
    __tablename__ = 'checkpoint'
    id = Column(Integer, primary_key=True)
    started_at = Column(DateTime(timezone=True))
    ended_at = Column(DateTime(timezone=True))
    _point = Column('point', Integer, nullable=False)
    messages = relationship('Notice',
                            order_by='Notice.when',
                            backref=backref('checkpoint'))

    def __init__(self, point):
        """
        Represents a time delta of a checkpoint execution.

        i.e. the exact moment a module owns the package handling, until it ends.
        During this delta, arbitrary number of messages with meaningful data may
        be recorded.

        :param point: a known checkpoint, represented as :class:`Point`.
        """
        if point not in Point:
            raise ValueError('point must be %s' % ','.join(str(pt) for pt in Point))

        self.point = point
        self.started_at = self.ended_at = None

    def start(self):
        if self.started_at is None:
            self.started_at = datetime.datetime.now()

    def end(self):
        if self.ended_at is None:
            if not self.is_active:
                raise RuntimeError('end cannot be called before start')

            self.ended_at = datetime.datetime.now()

    @property
    def is_active(self):
        return bool(self.started_at and self.ended_at is None)

    def tell(self, message, status, label=None):
        if not self.is_active:
            raise RuntimeError('cannot tell thing after end was called')

        if status not in Status:
            raise ValueError('status must be %s' % ','.join(str(st) for st in Status))

        notice = Notice(message=message, status=status, label=label)
        self.messages.append(notice)

    @hybrid_property
    def point(self):
        return Point(self._point)

    @point.setter
    def point(self, pt):
        self._point = pt.value
>>>>>>> 3f6eaead
<|MERGE_RESOLUTION|>--- conflicted
+++ resolved
@@ -73,7 +73,6 @@
     def __repr__(self):
         return "<ArticlePkg('%s, %s')>" % (self.id, self.article_title)
 
-<<<<<<< HEAD
     def to_dict(self):
         return dict(id=self.id,
                     article_title=self.article_title,
@@ -84,7 +83,7 @@
                     issue_volume=self.issue_volume,
                     issue_number=self.issue_number
                     )
-=======
+
 
 ##
 # Represents system-wide checkpoints
@@ -173,4 +172,3 @@
     @point.setter
     def point(self, pt):
         self._point = pt.value
->>>>>>> 3f6eaead
